--- conflicted
+++ resolved
@@ -198,12 +198,8 @@
         # TODO: Start from specific step for restart capability
         # TODO: Make class to store result from continuation set?
         self.out = {};
-<<<<<<< HEAD
+
         self.out['problem_data'] = bvp.problem_data;
-=======
-        self.out['problem_data'] = self.nec_cond.problem_data;
-
->>>>>>> 0a018dc1
         self.out['solution'] = self.run_continuation_set(self.problem.steps, bvp)
         total_time = toc();
 
@@ -229,60 +225,7 @@
         # Initialize scaling
         import sys, copy
         s = self.problem.scale
-<<<<<<< HEAD
-        s.initialize(self.problem,bvp_start.problem_data)
-
-        for step_idx,step in enumerate(steps):
-            # Assign BVP from last continuation set
-            step.reset()
-            logging.info('\nRunning Continuation Step #'+str(step_idx+1)+' : ')
-
-            solution_set.append(ContinuationSolution())
-            if step_idx == 0:
-                step.set_bvp(bvp_start)
-            else:
-                # Use the bvp & solution from last continuation set
-                step.set_bvp(steps[step_idx-1].bvp)
-
-            for bvp in step:
-                logging.info('Starting iteration '+str(step.ctr)+'/'+str(step.num_cases()))
-                tic()
-
-                s.compute_scaling(bvp)
-                s.scale(bvp)
-
-                # sol is just a reference to bvp.solution
-                sol = self.problem.bvp_solver.solve(bvp)
-
-                # Post-processing phase
-                # Compute control history
-                # sol.u = np.zeros((len(bvp.problem_data['control_list']),len(sol.x)))
-
-                # Required for plotting to work with control variables
-                sol.ctrl_expr = bvp.problem_data['control_options']
-                sol.ctrl_vars = bvp.problem_data['control_list']
-
-                #TODO: Make control computation more efficient
-                # for i in range(len(sol.x)):
-                #     _u = bvp.control_func(sol.x[i],sol.y[:,i],sol.parameters,sol.aux)
-                #     sol.u[:,i] = _u
-                f = lambda _t, _X: bvp.control_func(_t,_X,sol.parameters,sol.aux)
-                sol.u = np.array(list(map(f, sol.x, list(sol.y.T)))).T
-
-                s.unscale(bvp)
-
-                # Update solution for next iteration
-                solution_set[step_idx].append(copy.deepcopy(bvp.solution))
-
-                elapsed_time = toc()
-                logging.info('Iteration %d/%d converged in %0.4f seconds\n' % (step.ctr, step.num_cases(), elapsed_time))
-                # plt.plot(sol.y[0,:], sol.y[1,:],'-')
-                # plt.plot(sol_copy.y[2,:]/1000, sol_copy.y[0,:]/1000,'-')
-
-            # plt.plot(sol.y[2,:]/1000, sol.y[0,:]/1000,'-')
-            # plt.plot(sol.y[1,:]*180/pi, sol.y[0,:]/1000,'-')
-            # print(sol.y[:,0])
-=======
+
         s.initialize(self.problem,self.nec_cond.problem_data)
         try:
             for step_idx,step in enumerate(steps):
@@ -336,5 +279,4 @@
             logging.error('Exception : '+str(e))
             logging.error('Stopping')
 
->>>>>>> 0a018dc1
         return solution_set