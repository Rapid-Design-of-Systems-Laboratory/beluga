--- conflicted
+++ resolved
@@ -9,11 +9,8 @@
 from beluga import BelugaConfig
 from beluga.continuation import *
 
-<<<<<<< HEAD
 import dill
 
-=======
->>>>>>> 4f9b58ca
 class Beluga(object):
     __metaclass__ = SingletonMetaClass
     version = '0.1'
