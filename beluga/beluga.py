--- conflicted
+++ resolved
@@ -237,7 +237,7 @@
     scaling = bvp.raw['scaling']
     # Loop through all the continuation steps
     for step_idx, step in enumerate(steps):
-        logging.debug('\nRunning Continuation Step #'+str(step_idx+1)+' : ')
+        logging.debug('\nRunning Continuation Step #{} ({})'.format(step_idx+1, step)+' : ')
         # logging.debug('Number of Iterations\t\tMax BC Residual\t\tTime to Solution')
         # Assign solution from last continuation set
         step.reset()
@@ -291,79 +291,7 @@
     if steps is None:
         return [[run_continuation_without_steps(bvp_algo, solinit, pool, scaling)]]
     else:
-<<<<<<< HEAD
         return run_continuation_steps(bvp_algo, steps, solinit, bvp, pool, autoscale)
-=======
-        for step_idx, step in enumerate(steps):
-            logging.debug('\nRunning Continuation Step #{} ({})'.format(step_idx+1, step)+' : ')
-            # logging.debug('Number of Iterations\t\tMax BC Residual\t\tTime to Solution')
-            solution_set.append([])
-            # Assign solution from last continuation set
-            step.reset()
-            step.init(sol_guess, bvp)
-            try:
-                log_level = logging.getLogger()._displayLevel
-            except:
-                log_level = logging.getLogger().getEffectiveLevel()
-
-            L = len(step)
-            continuation_progress = tqdm(step, disable=log_level is not logging.INFO, desc='Continuation #' + str(step_idx+1),
-                                  ascii=True, unit='trajectory')
-            for sol_guess in continuation_progress:
-                continuation_progress.total = len(step)
-                if L != continuation_progress.total:
-                    L = continuation_progress.total
-                    continuation_progress.refresh()
-
-                logging.debug('START \tIter {:d}/{:d}'.format(step.ctr, step.num_cases()))
-                time0 = time.time()
-                if autoscale:
-                    s.compute_scaling(sol_guess)
-                    sol_guess = s.scale(sol_guess)
-
-                opt = bvp_algo.solve(sol_guess, pool=pool)
-                sol = opt['sol']
-
-                if autoscale:
-                    sol = s.unscale(sol)
-
-                ya = sol.y[0,:]
-                yb = sol.y[-1,:]
-                if sol.q.size > 0:
-                    qa = sol.q[0,:]
-                    qb = sol.q[-1,:]
-                else:
-                    qa = np.array([])
-                    qb = np.array([])
-
-                if sol.u.size > 0:
-                    ua = sol.u[0,:]
-                    ub = sol.u[-1,:]
-                else:
-                    ua = np.array([])
-                    ub = np.array([])
-
-                dp = sol.dynamical_parameters
-                ndp = sol.nondynamical_parameters
-                C = sol.const
-
-                bc_residuals_unscaled = bvp_algo.boundarycondition_function(ya, qa, ua, yb, qb, ub, dp, ndp, C)
-
-                step.add_gamma(sol)
-
-                """
-                The following line is overwritten by the looping variable UNLESS it is the final iteration. It is
-                required when chaining continuation strategies together. DO NOT DELETE!
-                """
-                sol_guess = copy.deepcopy(sol)
-                elapsed_time = time.time() - time0
-                logging.debug('STOP  \tIter {:d}/{:d}\tBVP Iters {:d}\tBC Res {:13.8E}\tTime {:13.8f}'.format(step.ctr, step.num_cases(), opt['niter'], max(bc_residuals_unscaled), elapsed_time))
-                solution_set[step_idx].append(copy.deepcopy(sol))
-                if not sol.converged:
-                    logging.debug('Iteration %d/%d failed to converge!\n' % (step.ctr, step.num_cases()))
-
-    return solution_set
->>>>>>> b5333ec9
 
 
 def solve(**kwargs):
