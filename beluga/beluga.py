--- conflicted
+++ resolved
@@ -2,9 +2,9 @@
 import sys
 import warnings
 import copy
-import logging
 import time
 import pathos
+import logging
 import numpy as np
 from tqdm import tqdm
 
@@ -37,15 +37,11 @@
     warnings.filterwarnings("ignore")
 
     # logfile options for logging.FileHandler
-    config = {'filename': 'beluga.log', 'mode':'w'}
+    config = {'filename': 'beluga.log', 'mode': 'w'}
     config.update(kwargs)
 
     # Initialize logging system
-<<<<<<< HEAD
-    init_logging(logging_level, display_level, config['logfile'])
-=======
-    helpers.init_logging(logging_level, display_level, config)
->>>>>>> 0a526663
+    init_logging(logging_level, display_level, config)
 
 
 # TODO: What's the point of this?
@@ -81,47 +77,7 @@
     return guess_gen
 
 
-<<<<<<< HEAD
 def run_continuation_set(bvp_algo, steps, solinit, bvp: Problem, pool, autoscale):
-=======
-def ocp2bvp(ocp, **kwargs):
-    """
-
-    :param ocp: The optimal control problem.
-    :return: (bvp, map, map_inverse) - A codegen compiled BVP with associated mappings to and from the OCP.
-    """
-
-    method = kwargs.get('method', 'indirect').lower()
-    optim_options = kwargs.get('optim_options', dict())
-    optim_options.update({'method': method})
-
-    logging.beluga("Computing the necessary conditions of optimality")
-    if method == 'indirect' or method == 'traditional' or method == 'brysonho' or method == 'diffyg':
-        bvp_raw, _map, _map_inverse = BH_ocp_to_bvp(ocp, **optim_options)
-    elif method == 'diffyg_deprecated':
-        bvp_raw, _map, _map_inverse = DIFFYG_DEP_ocp_to_bvp(ocp, **optim_options)
-    elif method == 'direct':
-        bvp_raw, _map, _map_inverse = DIRECT_ocp_to_bvp(ocp, **optim_options)
-    else:
-        raise NotImplementedError
-
-    bvp_raw['custom_functions'] = ocp.custom_functions()
-    s_bvp = SymBVP(bvp_raw)
-    bvp = FuncBVP(s_bvp)
-    ocp._scaling.initialize(bvp.raw)
-    bvp.raw['scaling'] = ocp._scaling
-
-    def ocp_map(sol):
-        return _map(sol)
-
-    def ocp_map_inverse(sol):
-        return _map_inverse(sol)
-
-    return bvp, ocp_map, ocp_map_inverse
-
-
-def run_continuation_set(bvp_algo, steps, solinit, bvp, pool, autoscale):
->>>>>>> 0a526663
     """
     Runs a continuation set for the BVP problem.
 
@@ -244,13 +200,9 @@
                 """
                 sol_guess = copy.deepcopy(sol)
                 elapsed_time = time.time() - time0
-<<<<<<< HEAD
-                logging.debug('STOP  \tIter {:d}/{:d}\tBVP Iters {:d}\tBC Res {:13.8E}\tTime {:13.8f}'
-                              .format(step.ctr, step.num_cases(), opt['niter'],
-                                      max(bc_residuals_unscaled), elapsed_time))
-=======
-                logging.beluga('STOP  \tIter {:d}/{:d}\tBVP Iters {:d}\tBC Res {:13.8E}\tTime {:13.8f}'.format(step.ctr, step.num_cases(), opt['niter'], max(bc_residuals_unscaled), elapsed_time))
->>>>>>> 0a526663
+                logging.beluga(
+                    'STOP  \tIter {:d}/{:d}\tBVP Iters {:d}\tBC Res {:13.8E}\tTime {:13.8f}'
+                    .format(step.ctr, step.num_cases(), opt['niter'], max(bc_residuals_unscaled), elapsed_time))
                 solution_set[step_idx].append(copy.deepcopy(sol))
                 if not sol.converged:
                     logging.beluga('Iteration %d/%d failed to converge!\n' % (step.ctr, step.num_cases()))
@@ -320,25 +272,15 @@
     from scipy import __version__ as scipy_version
     from sympy import __version__ as sympy_version
 
-<<<<<<< HEAD
-    logging.debug('beluga:\t\t' + str(beluga_version))
-    logging.debug('llvmlite:\t' + str(llvmlite_version))
-    logging.debug('numba:\t\t' + str(numba_version))
-    logging.debug('numpy:\t\t' + str(numpy_version))
-    logging.debug('python:\t\t' + str(sys.version_info[0]) + '.' + str(sys.version_info[1])
-                  + '.' + str(sys.version_info[2]))
-    logging.debug('scipy:\t\t' + str(scipy_version))
-    logging.debug('sympy:\t\t' + str(sympy_version))
-=======
     logging.beluga('beluga:\t\t' + str(beluga_version))
     logging.beluga('llvmlite:\t' + str(llvmlite_version))
     logging.beluga('numba:\t\t' + str(numba_version))
     logging.beluga('numpy:\t\t' + str(numpy_version))
-    logging.beluga('python:\t\t' + str(sys.version_info[0]) + '.' + str(sys.version_info[1]) + '.' + str(sys.version_info[2]))
+    logging.beluga('python:\t\t'
+                   + str(sys.version_info[0]) + '.' + str(sys.version_info[1]) + '.' + str(sys.version_info[2]))
     logging.beluga('scipy:\t\t' + str(scipy_version))
     logging.beluga('sympy:\t\t' + str(sympy_version))
     logging.beluga('\n')
->>>>>>> 0a526663
 
     """
     Error checking
@@ -362,26 +304,18 @@
     logging.beluga('Using ' + str(n_cpus) + '/' + str(pathos.multiprocessing.cpu_count()) + ' CPUs. ')
 
     if bvp is None:
-<<<<<<< HEAD
-        # bvp, ocp_map, ocp_map_inverse = ocp2bvp(ocp, method=method, optim_options=optim_options)
-        logging.debug("Computing the necessary conditions of optimality")
+        logging.beluga('Resulting BVP problem:')
         if method == 'indirect' or method == 'traditional' or method == 'brysonho' or method == 'diffyg':
             bvp = compile_indirect(copy.copy(ocp), **optim_options)
         elif method == 'direct':
             bvp = compile_direct(copy.copy(ocp), **optim_options)
         else:
             raise NotImplementedError
-        logging.debug('Resulting BVP problem:')
-        logging.debug(bvp.__repr__())
+        logging.beluga('Resulting BVP problem:')
+        logging.beluga(bvp.__repr__())
 
         ocp_map = bvp.map_sol
         ocp_map_inverse = bvp.inv_map_sol
-=======
-        bvp, ocp_map, ocp_map_inverse = ocp2bvp(ocp, method=method, optim_options=optim_options)
-        logging.beluga('Resulting BVP problem:')
-        for key in bvp.raw.keys():
-            logging.beluga(str(key) + ': ' + str(bvp.raw[key]))
->>>>>>> 0a526663
 
     else:
         if ocp_map is None or ocp_map_inverse is None:
