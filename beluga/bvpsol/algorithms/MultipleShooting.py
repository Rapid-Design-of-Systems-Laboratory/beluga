--- conflicted
+++ resolved
@@ -369,7 +369,6 @@
         # This is important for sensitive problems because they can diverge from the actual solution if propagated in single arc.
         # Therefore, the initial guess for next step and data for plotting are much better.
         if converged:
-<<<<<<< HEAD
             # x1, y1 = ode45.solve(deriv_func, [x[0],x[-1]], y0g[0], paramGuess, aux, abstol=1e-6, reltol=1e-6)
             # sol = Solution(x1,y1.T,paramGuess)
             x1 = tset[0]
@@ -378,10 +377,6 @@
                 x1 = np.hstack((x1, tset[i][1:]))
                 y1 = np.vstack((y1, (yySTM[i][1:, :nOdes])))
             sol = Solution(x1, y1.T, paramGuess)
-=======
-            x1, y1 = ode45.solve(deriv_func, [x[0],x[-1]], y0g[0], paramGuess, aux, abstol=self.tolerance/10, reltol=1e-3)
-            sol = Solution(x1,y1.T,paramGuess)
->>>>>>> c47114df
         else:
             # Return initial guess if it failed to converge
             sol = solinit
