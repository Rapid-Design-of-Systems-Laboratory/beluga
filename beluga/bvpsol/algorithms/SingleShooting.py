# from autodiff import Function, Gradient
import numpy as np

from .. import Solution
from beluga.utils.ode45 import ode45
from ..Algorithm import Algorithm

from beluga.utils.joblib import Memory

class SingleShooting(Algorithm):
    def __init__(self, tolerance=1e-6, max_iterations=100, derivative_method='csd',cache_dir = None,verbose=False,cached=True):
        self.tolerance = tolerance
        self.max_iterations = max_iterations
        self.verbose = verbose
        self.derivative_method = derivative_method
        if derivative_method == 'csd':
            self.stm_ode_func = self.__stmode_csd
            self.bc_jac_func  = self.__bcjac_csd
        elif derivative_method == 'fd':
            self.stm_ode_func = self.__stmode_fd
            self.bc_jac_func  = self.__bcjac_fd
        else:
            raise ValueError("Invalid derivative method specified. Valid options are 'csd' and 'fd'.")
        self.cached = cached
<<<<<<< HEAD
        if cached:
            memory = Memory(cachedir='/Users/mjgrant/Purdue/beluga/examples/_cache', mmap_mode='r', verbose=0)
            self.solve = memory.cache(self.solve)

    #
    # def __bcjac_ad(self, bc_func, ya, yb, phi, parameters, aux):
    #     bc = Function(bc_func)
    #     M_func = Gradient(bc_func)
=======
        if cached and cache_dir is not None:
            self.set_cache_dir(cache_dir)
>>>>>>> 0e3e1b7d

    def set_cache_dir(self,cache_dir):
        self.cache_dir = cache_dir
        if self.cached and cache_dir is not None:
            memory = Memory(cachedir=cache_dir, mmap_mode='r', verbose=0)
            self.solve = memory.cache(self.solve)

    def __bcjac_csd(self, bc_func, ya, yb, phi, parameters, aux, StepSize=1e-50):
        ya = np.array(ya, dtype=complex)
        yb = np.array(yb, dtype=complex)
        # if parameters is not None:
        p  = np.array(parameters, dtype=complex)
        h = StepSize

        nOdes = ya.shape[0]
        nBCs = nOdes
        if parameters is not None:
            nBCs += parameters.size
        M = np.zeros((nBCs, nOdes))
        N = np.zeros((nBCs, nOdes))
        for i in range(nOdes):
            ya[i] = ya[i] + h*1.j
            # if parameters is not None:
            f = bc_func(ya,yb,p,aux)
            # else:
            #     f = bc_func(ya,yb)

            M[:,i] = np.imag(f)/h
            ya[i] = ya[i] - h*1.j
        # for i in range(nOdes):
            yb[i] = yb[i] + h*1.j
            # if parameters is not None:
            f = bc_func(ya,yb,p,aux)
            # else:
            #     f = bc_func(ya,yb)
            N[:,i] = np.imag(f)/h
            yb[i] = yb[i] - h*1.j

        if parameters is not None:
            P = np.zeros((nBCs, p.size))
            for i in range(p.size):
                p[i] = p[i] + h*1.j
                f = bc_func(ya,yb,p,aux)
                P[:,i] = np.imag(f)/h
                p[i] = p[i] - h*1.j
            J = np.hstack((M+np.dot(N,phi),P))
        else:
            J = M+np.dot(N,phi)
        return J

    def __bcjac_fd(self, bc_func, ya, yb, phi, parameters, aux, StepSize=1e-7):

        ya = np.array(ya, ndmin=1)
        yb = np.array(yb, ndmin=1)

        # if parameters is not None:
        p  = np.array(parameters)
        h = StepSize

        nOdes = ya.shape[0]
        nBCs = nOdes
        if parameters is not None:
            nBCs += parameters.size

        fx = bc_func(ya,yb,p,aux)

        M = np.zeros((nBCs, nOdes))
        N = np.zeros((nBCs, nOdes))
        for i in range(nOdes):
            ya[i] = ya[i] + h
            # if parameters is not None:
            f = bc_func(ya,yb,p,aux)
            # else:
            #     f = bc_func(ya,yb)

            M[:,i] = (f-fx)/h
            ya[i] = ya[i] - h
        # for i in range(nOdes):
            yb[i] = yb[i] + h
            # if parameters is not None:
            f = bc_func(ya,yb,p,aux)
            # else:
            #     f = bc_func(ya,yb)
            N[:,i] = (f-fx)/h
            yb[i] = yb[i] - h

        if parameters is not None:
            P = np.zeros((nBCs, p.size))
            for i in range(p.size):
                p[i] = p[i] + h
                f = bc_func(ya,yb,p,aux)
                P[:,i] = (f-fx)/h
                p[i] = p[i] - h
            J = np.hstack((M+np.dot(N,phi),P))
        else:
            J = M+np.dot(N,phi)
        return J

    def __stmode_fd(self, x, y, odefn, parameters, aux, nOdes = 0, StepSize=1e-6):
        "Finite difference version of state transition matrix"
        phi = y[nOdes:].reshape((nOdes, nOdes)) # Convert STM terms to matrix form
        Y = np.array(y[0:nOdes])  # Just states
        F = np.zeros((nOdes,nOdes))

        # Compute Jacobian matrix, F using finite difference
        fx = odefn(x,Y,parameters,aux)
        for i in range(nOdes):
            Y[i] = Y[i] + StepSize
            F[:,i] = (odefn(x, Y, parameters,aux)-fx)/StepSize
            Y[i] = Y[i] - StepSize

        # Phidot = F*Phi (matrix product)
        phiDot = np.real(np.dot(F,phi))
        return np.concatenate( (odefn(x,y,parameters,aux), np.reshape(phiDot, (nOdes*nOdes) )) )

    def __stmode_csd(self, x, y, odefn, parameters, aux, nOdes = 0, StepSize=1e-50):
        "Complex step version of State Transition Matrix"
        phi = y[nOdes:].reshape((nOdes, nOdes)) # Convert STM terms to matrix form
        Y = np.array(y[0:nOdes],dtype=complex)  # Just states
        F = np.zeros((nOdes,nOdes))
        # Compute Jacobian matrix using complex step derivative
        for i in range(nOdes):
            Y[i] = Y[i] + StepSize*1.j
            F[:,i] = np.imag(odefn(x, Y, parameters, aux))/StepSize
            Y[i] = Y[i] - StepSize*1.j

        # Phidot = F*Phi (matrix product)
        phiDot = np.real(np.dot(F,phi))
        # phiDot = np.real(np.dot(g(x,y,paameters,aux),phi))
        return np.concatenate( (odefn(x,y, parameters, aux), np.reshape(phiDot, (nOdes*nOdes) )) )
        # return np.concatenate( f(x,y,parameters,aux), np.reshape(phiDot, (nOdes*nOdes) ))

    # def __stmode_ad(self, x, y, odefn, parameters, aux, nOdes = 0, StepSize=1e-50):
    #     "Automatic differentiation version of State Transition Matrix"
    #     phi = y[nOdes:].reshape((nOdes, nOdes)) # Convert STM terms to matrix form
    #     # Y = np.array(y[0:nOdes],dtype=complex)  # Just states
    #     # F = np.zeros((nOdes,nOdes))
    #     # # Compute Jacobian matrix using complex step derivative
    #     # for i in range(nOdes):
    #     #     Y[i] = Y[i] + StepSize*1.j
    #     #     F[:,i] = np.imag(odefn(x, Y, parameters, aux))/StepSize
    #     #     Y[i] = Y[i] - StepSize*1.j
    #     f = Function(odefn)
    #     g = Gradient(odefn)
    #
    #     # Phidot = F*Phi (matrix product)
    #     # phiDot = np.real(np.dot(F,phi))
    #     phiDot = np.real(np.dot(g(x,y,paameters,aux),phi))
    #     # return np.concatenate( (odefn(x,y, parameters, aux), np.reshape(phiDot, (nOdes*nOdes) )) )
    #     return np.concatenate( f(x,y,parameters,aux), np.reshape(phiDot, (nOdes*nOdes) ))


    @staticmethod
    def ode_wrap(func,*args, **argd):
       def func_wrapper(x,y0):
           return func(x,y0,*args,**argd)
       return func_wrapper

    def solve(self,bvp,guess):
        """Solve a two-point boundary value problem
            using the single shooting method

        Args:
            deriv_func: the ODE function
            bc_func: the boundary conditions function
            solinit: a "Solution" object containing the initial guess
        Returns:
            solution of TPBVP
        Raises:
        """
        solinit = guess
        x  = solinit.x
        # Get initial states from the guess structure
        y0g = solinit.y[:,0]
        paramGuess = solinit.parameters

        deriv_func = bvp.deriv_func
        bc_func = bvp.bc_func
        aux = bvp.aux_vars
        # Only the start and end times are required for ode45
        t0 = x[0]
        tf = x[-1]

        # Extract number of ODEs in the system to be solved
        nOdes = y0g.shape[0]
        if solinit.parameters is None:
            nParams = 0
        else:
            nParams = solinit.parameters.size

        # Initial state of STM is an identity matrix
        stm0 = np.eye(nOdes).reshape(nOdes*nOdes)
        iter = 1            # Initialize iteraiton counter
        converged = False   # Convergence flag

        # Ref: Solving Nonlinear Equations with Newton's Method By C. T. Kelley
        # Global Convergence and Armijo's Rule, pg. 11
        alpha = 1
        beta = 1
        r0 = None

        tspan = [t0,tf]
        # tspan = np.linspace(0,1,100)
        while True:
            if iter>self.max_iterations:
                print("Maximum iterations exceeded!")
                break
            y0 = np.concatenate( (y0g, stm0) )  # Add STM states to system

            # Propagate STM and original system together
            stm_ode45 = SingleShooting.ode_wrap(self.stm_ode_func,deriv_func, paramGuess, aux, nOdes = y0g.shape[0])


            t,yy = ode45(stm_ode45, tspan, y0)

            # Obtain just last timestep for use with correction
            yf = yy[-1]
            # Extract states and STM from ode45 output
            yb = yf[:nOdes]  # States
            phi = np.reshape(yf[nOdes:],(nOdes, nOdes)) # STM
            # print phi
            # print ""
            # Evaluate the boundary conditions
            res = bc_func(y0g, yb, paramGuess, aux)
            # Solution converged if BCs are satisfied to tolerance
            if max(abs(res)) < self.tolerance:
                if self.verbose:
                    print("Converged in "+str(iter)+" iterations.")
                converged = True
                break

            # Compute Jacobian of boundary conditions using numerical derviatives
            J   = self.bc_jac_func(bc_func, y0g, yb, phi, paramGuess, aux)
            # Compute correction vector

            r1 = np.linalg.norm(res)
            if self.verbose:
                print(r1)
            if r0 is not None:
                beta = (r0-r1)/(alpha*r0)
                if beta < 0:
                    beta = 1
            if r1>1:
                alpha = 1/(2*r1)
            else:
                alpha = 1
            r0 = r1

            dy0 = alpha*beta*np.linalg.solve(J,-res)
            # dy0 = np.linalg.solve(J,-res)
            # if abs(r1 - 0.110277711594) < 1e-4:
            #     from beluga.utils import keyboard
            #     keyboard()

            # Apply corrections to states and parameters (if any)
            if nParams > 0:
                dp = dy0[nOdes:]
                dy0 = dy0[:nOdes]
                paramGuess = paramGuess + dp
                y0g = y0g + dy0
            else:
                y0g = y0g + dy0
            iter = iter+1
            # print iter

        # If problem converged, propagate solution to get full trajectory
        # Possibly reuse 'yy' from above?
        if converged:
            x1, y1 = ode45(deriv_func, [x[0],x[-1]], y0g, paramGuess, aux, abstol=1e-6, reltol=1e-6)
            sol = Solution(x1,y1.T,paramGuess)
        else:
            # Fix this to be something more elegant
            sol = Solution(np.nan, np.nan, np.nan)
        return sol<|MERGE_RESOLUTION|>--- conflicted
+++ resolved
@@ -22,19 +22,8 @@
         else:
             raise ValueError("Invalid derivative method specified. Valid options are 'csd' and 'fd'.")
         self.cached = cached
-<<<<<<< HEAD
-        if cached:
-            memory = Memory(cachedir='/Users/mjgrant/Purdue/beluga/examples/_cache', mmap_mode='r', verbose=0)
-            self.solve = memory.cache(self.solve)
-
-    #
-    # def __bcjac_ad(self, bc_func, ya, yb, phi, parameters, aux):
-    #     bc = Function(bc_func)
-    #     M_func = Gradient(bc_func)
-=======
         if cached and cache_dir is not None:
             self.set_cache_dir(cache_dir)
->>>>>>> 0e3e1b7d
 
     def set_cache_dir(self,cache_dir):
         self.cache_dir = cache_dir
@@ -186,7 +175,6 @@
     #     # return np.concatenate( (odefn(x,y, parameters, aux), np.reshape(phiDot, (nOdes*nOdes) )) )
     #     return np.concatenate( f(x,y,parameters,aux), np.reshape(phiDot, (nOdes*nOdes) ))
 
-
     @staticmethod
     def ode_wrap(func,*args, **argd):
        def func_wrapper(x,y0):
