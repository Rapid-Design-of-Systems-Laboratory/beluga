--- conflicted
+++ resolved
@@ -1,10 +1,5 @@
 from .SingleShooting import SingleShooting
-<<<<<<< HEAD
 from .MultipleShooting import MultipleShooting
-=======
-# from .MultipleShooting import MultipleShooting
->>>>>>> 60d7e4ba
-# from .ParallelShooting import ParallelShooting
 
 # from ScikitsBVPSolver import ScikitsBVPSolver
 # __all__ = ['SingleShooting']
