--- conflicted
+++ resolved
@@ -133,11 +133,7 @@
 
         x0 = np.append(x0,dae_x0) # Add dae states
         logging.debug('Generating initial guess by propagating: ')
-<<<<<<< HEAD
-        logging.debug(str(x0))
-=======
         logging.debug('x0: '+str(x0))
->>>>>>> 4966fb88
         [t,x] = ode45(bvp.deriv_func,tspan,x0,param_guess,bvp.solution.aux)
         logging.debug('xf: '+str(x[-1]))
         # x1, y1 = ode45(SingleShooting.ode_wrap(deriv_func, paramGuess, aux), [x[0],x[-1]], y0g)
