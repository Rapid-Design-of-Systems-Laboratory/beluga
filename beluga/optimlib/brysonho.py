"""
Computes the necessary conditions of optimality using Bryson & Ho's method

[1] Bryson, Arthur Earl. Applied optimal control: optimization, estimation and control. CRC Press, 1975.
"""

from .optimlib import *
from beluga.utils import sympify
import simplepipe as sp


def make_control_law(dhdu, controls):
    """
    Solves control equation to get control law.

    :param dhdu:
    :param controls:
    :return: Control law options.
    """
    try:
        logging.info(controls)
        var_list = list(controls)
        logging.info("Attempting using SymPy ...")
        logging.debug("dHdu = "+str(dhdu))
        ctrl_sol = sympy.solve(dhdu, var_list, dict=True, minimal=True, simplify=True, warn=True)

        # raise ValueError() # Force mathematica
    except ValueError as e:  # FIXME: Use right exception name here
        logging.debug(e)
        logging.info("No control law found")
        from beluga.utils_old.pythematica import mathematica_solve
        logging.info("Attempting using Mathematica ...")
        var_sol = mathematica_solve(dhdu, var_list)
        # TODO: Extend numerical control laws to mu's
        ctrl_sol = var_sol
    logging.info('Control found')
    logging.info(ctrl_sol)
    control_options = ctrl_sol
    return control_options

<<<<<<< HEAD
=======

def process_constraint(s,
                       s_idx,
                       states,
                       costates,
                       controls,
                       ham,
                       quantity_vars,
                       jacobian_fn,
                       derivative_fn,
                       max_iter=5):
    """Processes one constraint expression to create constrained control eqn,
    constrained arc bc function"""

    print('Processing constraint: ',s.name)
    s_bound = sympy.sympify(s.name)
    s_q = sympy.Matrix([s.expr - s_bound])
    control_found = False

    order = 0
    found = False

    num_states = len(states)
    stateAndLam = [*states, *costates]
    stateAndLamDot = [s.eom*sympify('tf') for s in it.chain(states, costates)]
    stateAndLamDot = [s.eom for s in it.chain(states, costates)]
    costate_names = make_costate_names(states)

    ham_mat = sympy.Matrix([ham])
    mult = sympy.symbols('_mu'+str(s_idx))

    tangency = []
    for i in range(max_iter):
        s_q = s_q.subs(quantity_vars)
        control_found = any(u in s_q.free_symbols for u in controls)
        if control_found:
            print('Constraint',s.name,'is of order',order)
            found = True
            ham_aug = ham_mat + mult*s_q  # Augmented hamiltonian
            lamdot_aug = - mult * jacobian_fn(s_q, states)  # Augmented costate equations in constrained arc

            # First solve for controls and then for mu
            dh_du = jacobian_fn(ham_aug, [*controls, mult])
            u_sol_list = make_control_law(dh_du[1], controls)
            mu_sol_list = []
            constrained_control_law = []
            for u_sol in u_sol_list:
                mu_sol = make_control_law(dh_du[0].subs(u_sol), [mult])
                control_law = {**u_sol, **mu_sol[0]}
                constrained_control_law.append(control_law)

            # constrained_control_law = make_control_law(dhdu, [*controls, mult])
            constrained_costate_rates = make_costate_rates(ham_aug[0], states, costate_names, derivative_fn)
            break

        tangency.append(s_q[0])
        s_q = jacobian_fn(s_q, stateAndLam)*sympy.Matrix([stateAndLamDot]).T

        order += 1

    N_x = jacobian_fn(sympy.Matrix(tangency), states)
    # print(sympy.Matrix(N_x))
    if order > 0:
        pi_list = sympy.symbols('pi'+str(s_idx)+':'+str(len(tangency)))
        corner_conditions = sympy.Matrix([pi_list]) * N_x
    else:
        pi_list = []
        corner_conditions = sympy.Matrix([0]*len(costates)).T

    if not found:
        raise Exception("Invalid path constrant")

    return constrained_control_law, constrained_costate_rates, ham_aug[0], order, mult, pi_list, corner_conditions, tangency


def process_path_constraints(path_constraints,
                             states,
                             costates,
                             constants,
                             controls,
                             ham,
                             quantity_vars,
                             jacobian_fn,
                             derivative_fn):

    s_list = []
    mu_vars = []
    for i, s in enumerate(path_constraints):
        u_aug, lamdot, ham_aug, order, mu_i, pi_list, corner_conditions, tangency = \
                process_constraint(s, i, states, costates, controls, ham, quantity_vars, jacobian_fn, derivative_fn)

        s_list.append({'name': str(s['name']),
                       'expr': str(s['expr'].subs(quantity_vars)),
                       'unit': str(s['unit']),
                       'direction': s['direction'],
                       'control_law': u_aug,
                       'lamdot': lamdot,
                       'ham': ham_aug,
                       'order': order,
                       'mu': mu_i,
                       'pi_list': pi_list,
                       'corner': corner_conditions,
                       'tangency': tangency,
                       'bound_val': s['bound']})
        mu_vars.append(mu_i)

    yield s_list
    yield mu_vars


def make_constraint_bc(s, states, costates, parameters, constants, controls, mu_vars, quantity_vars, ham):

    num_states = len(states)
    costate_slice = slice(num_states, 2*num_states)
    ham_aug = s['ham']
    corner_conditions = s['corner']
    tangency = s['tangency']
    tf_var = sympify('tf')

    y1m = sympy.symbols(' '.join('_'+str(_.name)+'_1m' for _ in it.chain(states, costates, [tf_var])))
    y1m_x = sympy.Matrix([y1m[:num_states]])
    y1m_l = sympy.Matrix([y1m[costate_slice]])

    y1p = sympy.symbols(' '.join('_'+str(_.name)+'_1p' for _ in it.chain(states, costates, [tf_var])))
    y1p_x = sympy.Matrix([y1p[:num_states]])
    y1p_l = sympy.Matrix([y1p[costate_slice]])

    y2m = sympy.symbols(' '.join('_'+str(_.name)+'_2m' for _ in it.chain(states, costates, [tf_var])))
    y2p = sympy.symbols(' '.join('_'+str(_.name)+'_2p' for _ in it.chain(states, costates, [tf_var])))
    y2m = sympy.Matrix([y2m])
    y2p = sympy.Matrix([y2p])

    u_m = sympy.symbols(' '.join('_'+str(_.name)+'_m' for _ in it.chain(controls, mu_vars)))
    u_p = sympy.symbols(' '.join('_'+str(_.name)+'_p' for _ in it.chain(controls, mu_vars)))
    if not hasattr(u_m, '__len__'):
        u_m = (u_m,)
    if not hasattr(u_p, '__len__'):
        u_m = (u_p,)
    def make_subs(in_vars, out_vars):
        return {k: v for k,v in zip(in_vars, out_vars)}

    subs_1m = make_subs(it.chain(states, costates, [tf_var], controls, mu_vars), it.chain(y1m, u_m))
    subs_1p = make_subs(it.chain(states, costates, [tf_var], controls, mu_vars), it.chain(y1p, u_p))
    subs_2m = make_subs(it.chain(states, costates, [tf_var], controls, mu_vars), it.chain(y2m, u_m))
    subs_2p = make_subs(it.chain(states, costates, [tf_var], controls, mu_vars), it.chain(y2p, u_p))

    ham1m = ham.subs(quantity_vars).subs(subs_1m)
    ham1p = ham_aug.subs(quantity_vars).subs(subs_1p)
    ham2m = ham_aug.subs(quantity_vars).subs(subs_2m)
    ham2p = ham.subs(quantity_vars).subs(subs_2p)
    tangency_1m = sympy.Matrix(tangency).subs(subs_1p)

    entry_bc = [
        *tangency_1m,  # Tangency conditions, N(x,t) = 0
        *(y1m_x - y1p_x), # Continuity in states at entry
        *(y1m_l - y1p_l - corner_conditions.subs(subs_1p)), # Corner condns on costates
        ham1m - ham1p
    ]
    exit_bc = [
        *(y2m - y2p)[:-1], # Continuity in states and costates at exit (excluding tf)
        ham2m - ham2p
    ]
    # bc_arc = [*tangency_1m,  # Tangency conditions, N(x,t) = 0
    #           *(y1m_x - y1p_x), # Continuity in states at entry
    #           *(y1m_l - y1p_l - corner_conditions), # Corner condns on costates
    #
    #           ham1m - ham1p,
    #           ham2m - ham2p]

    entry_bc = [str(_) for _ in entry_bc]
    exit_bc = [str(_) for _ in exit_bc]
    return entry_bc, exit_bc


def make_constrained_arc_fns(workspace):
    """Creates constrained arc control functions."""
    controls = workspace['controls']
    constants = workspace['constants']
    states = workspace['states']
    costates = workspace['costates']
    parameters = workspace['parameters']
    quantity_vars = workspace['quantity_vars']
    fn_args_lamdot = [list(it.chain(states, costates)), parameters, constants, controls]
    # control_fns = [workspace['control_fn']]
    tf_var = sympify('tf')
    costate_eoms = [ {'eom':[str(_.eom*tf_var) for _ in workspace['costates']], 'arctype':0} ]
    bc_list = [] # Unconstrained arc placeholder

    mu_vars = workspace['mu_vars']


    for arc_type, s in enumerate(workspace['s_list'],1):
        pi_list = [str(_) for _ in s['pi_list']]


        costate_eom = {'eom':[str(_.eom*tf_var) for _ in s['lamdot']],
                       'arctype':arc_type,
                       'pi_list': pi_list}

        entry_bc, exit_bc = make_constraint_bc(s,
                                workspace['states'],
                                workspace['costates'],
                                workspace['parameters'],
                                workspace['constants'],
                                workspace['controls'], mu_vars, workspace['quantity_vars'], workspace['ham'])
        bc = {'entry_bc': entry_bc,
              'exit_bc': exit_bc,
              'arctype': arc_type,
              'pi_list': pi_list,
              'name': s['name']}
        bc_list.append(bc)

        # control_fns.append(u_fn)
        costate_eoms.append(costate_eom)

    # yield control_fns
    yield costate_eoms
    yield bc_list

#
# def make_odefn(workspace):
#
#     control_opts = workspace['control_law']
#     controls = sym.Matrix([_.name for _ in workspace['controls']])
#     constants = sym.Matrix([_.name for _ in workspace['constants']])
#     states = sym.Matrix([_.name for _ in workspace['states']])
#     costates = sym.Matrix([_.name for _ in workspace['costates']])
#     parameters = sym.Matrix(workspace['parameters'])
#
#     state_eoms = sym.Matrix([_.eom for _ in workspace['states']]).T
#     costate_eoms = sym.Matrix([_.eom for _ in workspace['costates']]).T
#
#     compute_control = workspace['control_fn']
#
#     state_eom_fn = make_sympy_fn([*states, *costates, *parameters, *constants, *controls], state_eoms)
#     costate_eom_fn = make_sympy_fn([*states, *costates, *parameters, *constants, *controls], costate_eoms)
#     zero_eom = np.array([0])
#
#     def eom_fn(t, X, p, C):
#         u = compute_control(t, X, p, C)
#         return np.hstack((state_eom_fn(*X,*p,*C,*u), costate_eom_fn(*X,*p,*C,*u), zero_eom))
#
#     return eom_fn
#
# def make_bcfn(workspace):
#     controls = sym.Matrix([_.name for _ in workspace['controls']])
#     constants = sym.Matrix([_.name for _ in workspace['constants']])
#     states = sym.Matrix([_.name for _ in workspace['states']])
#     costates = sym.Matrix([_.name for _ in workspace['costates']])
#     parameters = workspace['parameters']
#     constraints = workspace['constraints']
#     derivative_fn = workspace['derivative_fn']
#
#     compute_control = workspace['control_fn']
#     ham_fn = workspace['ham_fn']
#
#     prefix_map = (('initial',(r'([\w\d\_]+)_0', r"_ic_\1", sympify('-1'))),
#                   ('terminal',(r'([\w\d\_]+)_f', r"_fc_\1", sympify('1'))))
#
#     xAndLamSyms = set(it.chain(states, costates, parameters, constants))
#     bc_map = {}
#     bc_param_map = {}
#     for location in ('initial', 'terminal'):
#         cost = workspace['aug_'+location+'_cost']
#         bc = make_boundary_conditions(constraints,
#                              workspace['states'],
#                              workspace['costates'],
#                              cost,
#                              derivative_fn,
#                              location,
#                              prefix_map)
#         bc_map[location] = sym.Matrix([bc])
#         new_syms = bc_map[location].free_symbols - xAndLamSyms
#         bc_param_map[location] = new_syms
#
#
#     xic = bc_param_map['initial']
#     xfc = bc_param_map['terminal']
#
#     bc0_fn = make_sympy_fn([*states, *costates, *parameters, *constants, *xic, *xfc], bc_map['initial'])
#     bcf_fn = make_sympy_fn([*states, *costates, *parameters, *constants, *xic, *xfc], bc_map['terminal'])
#
#     def bc_fn(y0, yf, p, C, xic, xfc):
#         return np.hstack((bc0_fn(y0, p, C, xic, xfc),
#                           bcf_fn(yf, p, C, xic, xfc)))
#
#     return bc_fn, xic, xfc

>>>>>>> 1fe1764b

def generate_problem_data(workspace):
    """Generates the `problem_data` dictionary used for code generation."""

    tf_var = sympify('tf')
    problem_data = {
        'method': 'brysonho',
        'problem_name': workspace['problem_name'],
        'aux_list': [
            {
            'type' : 'const',
            'vars': [str(k) for k in workspace['constants']]
            }
        ],
        'state_list':
            [str(x) for x in it.chain(workspace['states'], workspace['costates'])]
        ,
        'parameter_list': [str(tf_var)] + [str(p) for p in workspace['parameters']],
        'x_deriv_list': [str(tf_var*state.eom) for state in workspace['states']],
        'lam_deriv_list':[str(tf_var*costate.eom) for costate in workspace['costates']],
        'deriv_list':
            [str(tf_var*state.eom) for state in workspace['states']] +
            [str(tf_var*costate.eom) for costate in workspace['costates']]
        ,
        'states': workspace['states'],
        'costates': workspace['costates'],
        'constants': workspace['constants'],
        'constants_of_motion': workspace['constants_of_motion'],
        'parameters': [tf_var] + workspace['parameters'],
        'controls': workspace['controls'],
        'mu_vars': workspace['mu_vars'],
        'quantity_vars': workspace['quantity_vars'],

        'costate_eoms': workspace['costate_eoms'],
        'bc_list': workspace['bc_list'],
        'ham': workspace['ham'],
        's_list': workspace['s_list'],
        'num_states': 2*len(workspace['states']),
        'num_params': len(workspace['parameters']) + 1,
        'dHdu': workspace['dhdu'],
        'bc_initial': [str(_) for _ in workspace['bc_initial']],
        'bc_terminal': [str(_) for _ in workspace['bc_terminal']],
        'control_options': workspace['control_law'],
        'control_list': [str(u) for u in workspace['controls']+workspace['mu_vars']],
        'num_controls': len(workspace['controls'])+len(workspace['mu_vars']),
        'ham_expr': str(workspace['ham']),
        'quantity_list': workspace['quantity_list'],
        'nOdes': 2*len(workspace['states'])
    }

    return problem_data


# Implement workflow using simplepipe and functions defined above
BrysonHo = sp.Workflow()
BrysonHo.add_task(BaseWorkflow)
BrysonHo.add_task(make_control_law, inputs=('dhdu','controls'), outputs=('control_law'))
BrysonHo.add_task(generate_problem_data, inputs='*', outputs=('problem_data'))
traditional = BrysonHo<|MERGE_RESOLUTION|>--- conflicted
+++ resolved
@@ -4,19 +4,122 @@
 [1] Bryson, Arthur Earl. Applied optimal control: optimization, estimation and control. CRC Press, 1975.
 """
 
+import numpy
+import logging
+np = numpy
+
 from .optimlib import *
+
+from math import *
+import numba
+
+# import beluga
 from beluga.utils import sympify
+from beluga.problem import SymVar
 import simplepipe as sp
 
+from sympy.utilities.lambdify import lambdastr
+from beluga.utils import keyboard
+
+
+# def ocp_to_bvp(ocp, guess_maker):
+#     """
+#     This converts a user-defined OCP to a MPBVP
+#
+#     :param ocp:
+#     :return:
+#     """
+#     ws = init_workspace(ocp)
+#     quantity_vars, quantity_list, derivative_fn, jacobian_fn = process_quantities(ws['quantities'])
+#     augmented_initial_cost = make_augmented_cost(ws['initial_cost'], ws['constraints'], 'initial')
+#     initial_lm_params = make_augmented_params(ws['constraints'], 'initial')
+#     augmented_terminal_cost = make_augmented_cost(ws['terminal_cost'], 'terminal')
+#     terminal_lm_params = make_augmented_params(ws['constraints'], 'terminal')
+#     sp.Workflow([
+#         sp.Task(init_workspace, inputs=('problem',), outputs='*'),
+#         sp.Task(process_quantities,
+#                 inputs=('quantities'),
+#                 outputs=('quantity_vars', 'quantity_list', 'derivative_fn', 'jacobian_fn')),
+#
+#         sp.Task(ft.partial(make_augmented_cost, location='initial'),
+#                 inputs=('initial_cost', 'constraints'),
+#                 outputs=('aug_initial_cost')),
+#         sp.Task(ft.partial(make_augmented_params, location='initial'),
+#                 inputs=('constraints'),
+#                 outputs=('initial_lm_params')),
+#
+#         sp.Task(ft.partial(make_augmented_cost, location='terminal'),
+#                 inputs=('terminal_cost', 'constraints'),
+#                 outputs=('aug_terminal_cost')),
+#         sp.Task(ft.partial(make_augmented_params, location='terminal'),
+#                 inputs=('constraints'),
+#                 outputs=('terminal_lm_params')),
+#         sp.Task(make_costate_names,
+#                 inputs=('states'),
+#                 outputs=('costate_names')),
+#         sp.Task(make_hamiltonian_and_costate_rates,
+#                 inputs=('states', 'costate_names', 'path_cost', 'derivative_fn'),
+#                 outputs=('ham', 'costates')),
+#         sp.Task(ft.partial(make_boundary_conditions, location='initial'),
+#                 inputs=('constraints', 'states', 'costates', 'aug_initial_cost', 'derivative_fn'),
+#                 outputs=('bc_initial')),
+#         sp.Task(ft.partial(make_boundary_conditions, location='terminal'),
+#                 inputs=('constraints', 'states', 'costates', 'aug_terminal_cost', 'derivative_fn'),
+#                 outputs=('bc_terminal')),
+#         sp.Task(make_time_bc, inputs=('constraints', 'bc_terminal'), outputs=('bc_terminal')),
+#         sp.Task(make_dhdu,
+#                 inputs=('ham', 'controls', 'derivative_fn'),
+#                 outputs=('dhdu')),
+#
+#         sp.Task(process_path_constraints,
+#                 inputs=('path_constraints',
+#                         'states',
+#                         'costates',
+#                         'constants',
+#                         'controls',
+#                         'ham',
+#                         'quantity_vars',
+#                         'jacobian_fn',
+#                         'derivative_fn'),
+#                 outputs=['s_list', 'mu_vars']),
+#
+#         sp.Task(make_control_law,
+#                 inputs=('dhdu', 'controls'),
+#                 outputs=('control_law')),
+#
+#         sp.Task(make_parameters, inputs=['initial_lm_params', 'terminal_lm_params', 's_list'],
+#                 outputs='parameters'),
+#
+#         sp.Task(make_constrained_arc_fns, inputs='*', outputs=['costate_eoms', 'bc_list']),
+#         # sp.Task(make_odefn, inputs='*', outputs='ode_fn'),
+#         # sp.Task(make_bcfn, inputs='*', outputs='bc_fn'),
+#         sp.Task(generate_problem_data,
+#                 inputs='*',
+#                 outputs=('problem_data')),
+#     ], description='Traditional optimal control workflow')
+#
+#     return 1
+
+def make_hamiltonian_and_costate_rates(states, costate_names, path_cost, derivative_fn):
+    """simplepipe task for creating the hamiltonian and costates
+
+    Workspace variables
+    -------------------
+    states - list of dict
+        List of "sympified" states
+
+    path_cost - Object representing the path cost terminal
+
+    Returns the hamiltonian and the list of costates
+    """
+    ham = path_cost.expr + sum([lam*s.eom
+                             for s, lam in zip(states, costate_names)])
+    yield ham
+    yield make_costate_rates(ham, states, costate_names, derivative_fn)
+
 
 def make_control_law(dhdu, controls):
-    """
-    Solves control equation to get control law.
-
-    :param dhdu:
-    :param controls:
-    :return: Control law options.
-    """
+    """Solves control equation to get control law."""
     try:
         logging.info(controls)
         var_list = list(controls)
@@ -30,16 +133,18 @@
         logging.info("No control law found")
         from beluga.utils_old.pythematica import mathematica_solve
         logging.info("Attempting using Mathematica ...")
-        var_sol = mathematica_solve(dhdu, var_list)
+        var_sol = mathematica_solve(dhdu,var_list)
         # TODO: Extend numerical control laws to mu's
         ctrl_sol = var_sol
     logging.info('Control found')
     logging.info(ctrl_sol)
+    # ctrl_sol = sympy.solve(dhdu, controls, dict=True)
+    # control_options = [ [{'name':str(ctrl), 'expr':str(expr)}
+    #                         for (ctrl,expr) in option.items()]
+    #                         for option in ctrl_sol]
     control_options = ctrl_sol
     return control_options
 
-<<<<<<< HEAD
-=======
 
 def process_constraint(s,
                        s_idx,
@@ -328,7 +433,6 @@
 #
 #     return bc_fn, xic, xfc
 
->>>>>>> 1fe1764b
 
 def generate_problem_data(workspace):
     """Generates the `problem_data` dictionary used for code generation."""
@@ -356,7 +460,6 @@
         'states': workspace['states'],
         'costates': workspace['costates'],
         'constants': workspace['constants'],
-        'constants_of_motion': workspace['constants_of_motion'],
         'parameters': [tf_var] + workspace['parameters'],
         'controls': workspace['controls'],
         'mu_vars': workspace['mu_vars'],
@@ -383,8 +486,66 @@
 
 
 # Implement workflow using simplepipe and functions defined above
-BrysonHo = sp.Workflow()
-BrysonHo.add_task(BaseWorkflow)
-BrysonHo.add_task(make_control_law, inputs=('dhdu','controls'), outputs=('control_law'))
-BrysonHo.add_task(generate_problem_data, inputs='*', outputs=('problem_data'))
-traditional = BrysonHo+BrysonHo = sp.Workflow([
+    sp.Task(init_workspace, inputs=('problem',), outputs='*'),
+    sp.Task(process_quantities,
+            inputs=('quantities'),
+            outputs=('quantity_vars', 'quantity_list', 'derivative_fn', 'jacobian_fn')),
+    sp.Task(ft.partial(make_augmented_cost, location='initial'),
+            inputs=('initial_cost', 'constraints', 'constraints_adjoined'),
+            outputs=('aug_initial_cost')),
+    sp.Task(ft.partial(make_augmented_params, location='initial'),
+            inputs=('constraints', 'constraints_adjoined'),
+            outputs=('initial_lm_params')),
+    sp.Task(ft.partial(make_augmented_cost, location='terminal'),
+            inputs=('terminal_cost', 'constraints', 'constraints_adjoined'),
+            outputs=('aug_terminal_cost')),
+    sp.Task(ft.partial(make_augmented_params, location='terminal'),
+            inputs=('constraints', 'constraints_adjoined'),
+            outputs=('terminal_lm_params')),
+    sp.Task(make_costate_names,
+            inputs=('states'),
+            outputs=('costate_names')),
+    sp.Task(make_hamiltonian_and_costate_rates,
+            inputs=('states', 'costate_names', 'path_cost', 'derivative_fn'),
+            outputs=('ham', 'costates')),
+    sp.Task(ft.partial(make_boundary_conditions, location='initial'),
+            inputs=('constraints', 'constraints_adjoined', 'states', 'costates', 'aug_initial_cost', 'derivative_fn'),
+            outputs=('bc_initial')),
+    sp.Task(ft.partial(make_boundary_conditions, location='terminal'),
+            inputs=('constraints', 'constraints_adjoined', 'states', 'costates', 'aug_terminal_cost', 'derivative_fn'),
+            outputs=('bc_terminal')),
+    sp.Task(make_time_bc, inputs=('constraints', 'bc_terminal'), outputs=('bc_terminal')),
+    sp.Task(make_dhdu,
+            inputs=('ham', 'controls', 'derivative_fn'),
+            outputs=('dhdu')),
+
+    sp.Task(process_path_constraints,
+            inputs=('path_constraints',
+                    'states',
+                    'costates',
+                    'constants',
+                    'controls',
+                    'ham',
+                    'quantity_vars',
+                    'jacobian_fn',
+                    'derivative_fn'),
+            outputs=['s_list', 'mu_vars']),
+
+    sp.Task(make_control_law,
+            inputs=('dhdu','controls'),
+            outputs=('control_law')),
+
+    sp.Task(make_parameters, inputs=['initial_lm_params', 'terminal_lm_params', 's_list'],
+        outputs='parameters'),
+
+    sp.Task(make_constrained_arc_fns, inputs='*', outputs=['costate_eoms', 'bc_list']),
+    # sp.Task(make_odefn, inputs='*', outputs='ode_fn'),
+    # sp.Task(make_bcfn, inputs='*', outputs='bc_fn'),
+    sp.Task(generate_problem_data,
+            inputs='*',
+            outputs=('problem_data')),
+], description='Traditional optimal control workflow')
+
+traditional = BrysonHo
+
