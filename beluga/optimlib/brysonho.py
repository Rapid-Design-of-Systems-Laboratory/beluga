--- conflicted
+++ resolved
@@ -53,13 +53,8 @@
         'method': 'brysonho',
         'problem_name': problem_name,
         'aux_list': [{'type': 'const', 'vars': [str(k) for k in constants]}],
-<<<<<<< HEAD
-        'state_list': [str(x) for x in it.chain(states, costates)],
-        'deriv_list': [tf_var * state.eom for state in states] + [tf_var * costate.eom for costate in costates],
-=======
         'state_list':[str(x) for x in it.chain(states, costates)],
         'deriv_list': [tf_var * rate for rate in states_rates] + [tf_var * rate for rate in costates_rates],
->>>>>>> a7dd134c
         'states': states,
         'costates': costates,
         'constants': constants,
