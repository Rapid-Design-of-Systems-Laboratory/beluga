import numpy as np
import beluga.utils.numerical_derivatives.finite_diff
import math
import numba
from numba import njit, float64, complex128, types, errors
from numba.unsafe.ndarray import to_fixed_tuple
import logging
import inspect


def gen_csd(func, deriv_order=None, step_size=1e-6, complex_arg=False):

    if max(deriv_order) > 2:
        logging.beluga('Complex-step derivative not supported for order > 2.'
                      ' Falling back to finite difference for {}'.format(func.__name__))
        return beluga.utils.numerical_derivatives.gen_fin_diff(func, deriv_order=deriv_order, step_size=step_size)

    if len(np.nonzero(deriv_order)[0]) > 1:
        logging.beluga('Complex-step derivative not supported for multivariate derivatives.'
                      ' Falling back to finite difference for {}'.format(func.__name__))
        return beluga.utils.numerical_derivatives.gen_fin_diff(func, deriv_order=deriv_order, step_size=step_size)
    else:
        arg_idx = np.nonzero(deriv_order)[0][0]
        deriv_order = max(deriv_order)

    arg_len = len(inspect.signature(func).parameters)

    if arg_idx > arg_len:
        raise SyntaxError('Argument index exceeds number of arguments')

    if complex_arg:
        arg_type = complex128
    else:
        arg_type = float64

    try:
        arg_list_re = [float64] * arg_len
        arg_list_im = [complex128] * arg_len
        if type(func) is numba.targets.registry.CPUDispatcher:
            func.disable_compile(False)
            func_re = func.compile(tuple(arg_list_re))
            func_im = func.compile(tuple(arg_list_im))
        else:
            func_re = njit(tuple(arg_list_re))(func)
            func_im = njit(tuple(arg_list_im))(func)

    except errors.NumbaError as e:
<<<<<<< HEAD
        logging.debug(e, 'Cannot jit compile {} to compile numeric derivative'.format(func.__name__))
=======
        logging.beluga(e, 'Cannot jit compile {} to compile numerical derivative'.format(func.__name__))
>>>>>>> 0a526663

    if arg_len == 1:
        if deriv_order == 1:
            step = 1e-50

            def csd(arg):
                return func_im(arg + step*1j).imag/step

        else:
            # On generalization of ... (94)
            im_step_size = math.sqrt(3 + 2*math.sqrt(2))*step_size

            def csd(arg):
                return 2*(func_re(arg + step_size) - (func_im(arg + step_size - im_step_size * 1j)).real) \
                       / im_step_size**2

        try:
            csd = njit((arg_type,))(csd)
        except errors.NumbaError as e:
<<<<<<< HEAD
            logging.debug(e, 'Cannot jit compile numeric derivative of {}'.format(func.__name__))
=======
            logging.beluga(e, 'Cannot jit compile numerical derivative of {}'.format(func.__name__))
>>>>>>> 0a526663

    else:
        arg_select = np.concatenate((np.zeros((arg_idx,), dtype=float), np.array([1.]),
                                     np.zeros((arg_len - arg_idx - 1,), dtype=float)))

        try:
            if deriv_order == 1:
                step = 1e-50

                def csd(*args):
                    args_k = np.array(args) + step*1j*arg_select
                    return func_im(*to_fixed_tuple(args_k, arg_len)).imag/step

            else:
                im_step_size = math.sqrt(3 + 2 * math.sqrt(2)) * step_size
                step_re = step_size * arg_select
                step_im = (step_size - im_step_size * 1j) * arg_select

                def csd(*args):
                    args_array = np.array(args)
                    args_k_re = args_array + step_re
                    args_k_im = args_array + step_im
                    return 2 * (func_re(*to_fixed_tuple(args_k_re, arg_len)) -
                                func_im(*to_fixed_tuple(args_k_im, arg_len))).real / im_step_size ** 2

            csd = njit((types.UniTuple(arg_type, arg_len),))(csd)

        except errors.NumbaError as e:
<<<<<<< HEAD
            logging.debug(e, 'Cannot jit compile numeric derivative of {}'.format(func.__name__))
=======
            logging.beluga(e, 'Cannot jit compile numerical derivative of {}'.format(func.__name__))
>>>>>>> 0a526663

            if deriv_order == 1:
                step = 1e-50

                def csd(*args):
                    args_k = np.array(args) + step * 1j * arg_select
                    return func_im(*to_fixed_tuple(args_k, arg_len)) / step

            else:
                im_step_size = math.sqrt(3 + 2 * math.sqrt(2)) * step_size
                step_re = step_size * arg_select
                step_im = (step_size - im_step_size * 1j) * arg_select

                def csd(*args):
                    args_array = np.array(args)
                    args_k_re = args_array + step_re
                    args_k_im = args_array + step_im
                    return 2 * (func_re(*args_k_re) - func_im(*args_k_im)).real / im_step_size ** 2

    return csd<|MERGE_RESOLUTION|>--- conflicted
+++ resolved
@@ -45,11 +45,7 @@
             func_im = njit(tuple(arg_list_im))(func)
 
     except errors.NumbaError as e:
-<<<<<<< HEAD
-        logging.debug(e, 'Cannot jit compile {} to compile numeric derivative'.format(func.__name__))
-=======
         logging.beluga(e, 'Cannot jit compile {} to compile numerical derivative'.format(func.__name__))
->>>>>>> 0a526663
 
     if arg_len == 1:
         if deriv_order == 1:
@@ -69,11 +65,7 @@
         try:
             csd = njit((arg_type,))(csd)
         except errors.NumbaError as e:
-<<<<<<< HEAD
-            logging.debug(e, 'Cannot jit compile numeric derivative of {}'.format(func.__name__))
-=======
             logging.beluga(e, 'Cannot jit compile numerical derivative of {}'.format(func.__name__))
->>>>>>> 0a526663
 
     else:
         arg_select = np.concatenate((np.zeros((arg_idx,), dtype=float), np.array([1.]),
@@ -102,11 +94,7 @@
             csd = njit((types.UniTuple(arg_type, arg_len),))(csd)
 
         except errors.NumbaError as e:
-<<<<<<< HEAD
-            logging.debug(e, 'Cannot jit compile numeric derivative of {}'.format(func.__name__))
-=======
             logging.beluga(e, 'Cannot jit compile numerical derivative of {}'.format(func.__name__))
->>>>>>> 0a526663
 
             if deriv_order == 1:
                 step = 1e-50
