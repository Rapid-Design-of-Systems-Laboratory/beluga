import beluga
import logging

ocp = beluga.OCP()

# Define independent variables
ocp.independent('t', 's')

# Define equations of motion
ocp.state('x', 'v_x', 'm') \
   .state('y', 'v_y', 'm') \
   .state('v_x', 'F/mass*cos(theta) - D/mass*v_x/sqrt(v_x**2 + v_y**2)', 'm/s') \
   .state('v_y', 'F/mass*sin(theta) - D/mass*v_y/sqrt(v_x**2 + v_y**2) - g', 'm/s') \
   .state('mass', 'md*eps', 'kg')

# Define controls
ocp.control('theta', 'rad')

ocp.quantity('D', '1/2*rho_ref*exp(-y/Hscale)*CD*A*(v_x**2 + v_y**2)')

# Define constants
ocp.constant('F', 2.1e6, 'newton')
ocp.constant('A', 7.069, 'm^2')
ocp.constant('mu', 3.986004e14, 'm^3/s^2')
ocp.constant('Re', 6378100, 'm')
ocp.constant('CD', 0.5, '1')
ocp.constant('rho_ref', 0, 'kg/m^3')
ocp.constant('Hscale', 8.44e3, 'm')
ocp.constant('g', 9.80665, 'm/s^2')
ocp.constant('md', -807.6, 'kg/s')
ocp.constant('eps', 0.000, '1')

ocp.constant('x_0', 0, 'm')
ocp.constant('y_0', 0, 'm')
ocp.constant('v_x_0', 0, 'm/s')
ocp.constant('v_y_0', 0.01, 'm/s')
ocp.constant('mass_0', 60880, 'kg')

ocp.constant('y_f', 1.8e5, 'm')
ocp.constant('v_y_f', 0, 'm/s')

# Define costs
ocp.path_cost('1', '1')

# Define constraints
<<<<<<< HEAD
ocp.constraints() \
    .initial_constraint('x - x_0', 'm') \
    .initial_constraint('y - y_0', 'm') \
    .initial_constraint('v_x - v_x_0', 'm/s') \
    .initial_constraint('v_y - v_y_0', 'm/s') \
    .initial_constraint('mass - mass_0', 'kg') \
    .initial_constraint('t', 's') \
    .terminal_constraint('y - y_f', 'm') \
    .terminal_constraint('v_x - sqrt(mu/(y_f+Re))', 'm/s') \
    .terminal_constraint('v_y - v_y_f', 'm/s')
=======
ocp.initial_constraint('x - x_0', 'm')
ocp.initial_constraint('y - y_0', 'm')
ocp.initial_constraint('v_x - v_x_0', 'm/s')
ocp.initial_constraint('v_y - v_y_0', 'm/s')
ocp.initial_constraint('mass - mass_0', 'kg')
ocp.initial_constraint('t', 's')
ocp.terminal_constraint('y - y_f', 'm')
ocp.terminal_constraint('v_x - sqrt(mu/(y_f+Re))', 'm/s')
ocp.terminal_constraint('v_y - v_y_f', 'm/s')
>>>>>>> 0a526663

ocp.scale(m='y', s='y/v_x', kg='mass', newton='mass*v_x^2/y', rad=1)

bvp_solver = beluga.bvp_algorithm('spbvp')

guess_maker = beluga.guess_generator('auto',
                start=[0, 0, 0, 0.01, 60880],          # Starting values for states in order
                costate_guess = -0.1,
                control_guess=[0],
                use_control_guess=False
)

beluga.add_logger(logging_level=logging.DEBUG, display_level=logging.INFO)

continuation_steps = beluga.init_continuation()

continuation_steps.add_step('bisection') \
                .num_cases(10) \
                .const('eps', 1) \
                .const('mass_0', 1.1702e5)

continuation_steps.add_step('bisection') \
                .num_cases(10) \
                .const('rho_ref', 1.225)

sol_set = beluga.solve(ocp=ocp,
             method='indirect',
             bvp_algorithm=bvp_solver,
             steps=continuation_steps,
             guess_generator=guess_maker, autoscale=True)<|MERGE_RESOLUTION|>--- conflicted
+++ resolved
@@ -43,18 +43,6 @@
 ocp.path_cost('1', '1')
 
 # Define constraints
-<<<<<<< HEAD
-ocp.constraints() \
-    .initial_constraint('x - x_0', 'm') \
-    .initial_constraint('y - y_0', 'm') \
-    .initial_constraint('v_x - v_x_0', 'm/s') \
-    .initial_constraint('v_y - v_y_0', 'm/s') \
-    .initial_constraint('mass - mass_0', 'kg') \
-    .initial_constraint('t', 's') \
-    .terminal_constraint('y - y_f', 'm') \
-    .terminal_constraint('v_x - sqrt(mu/(y_f+Re))', 'm/s') \
-    .terminal_constraint('v_y - v_y_f', 'm/s')
-=======
 ocp.initial_constraint('x - x_0', 'm')
 ocp.initial_constraint('y - y_0', 'm')
 ocp.initial_constraint('v_x - v_x_0', 'm/s')
@@ -64,7 +52,6 @@
 ocp.terminal_constraint('y - y_f', 'm')
 ocp.terminal_constraint('v_x - sqrt(mu/(y_f+Re))', 'm/s')
 ocp.terminal_constraint('v_y - v_y_f', 'm/s')
->>>>>>> 0a526663
 
 ocp.scale(m='y', s='y/v_x', kg='mass', newton='mass*v_x^2/y', rad=1)
 
