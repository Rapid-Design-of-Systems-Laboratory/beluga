--- conflicted
+++ resolved
@@ -36,18 +36,6 @@
 ocp.terminal_cost('-r^2', 'L')
 
 # Define constraints
-<<<<<<< HEAD
-ocp.constraints() \
-    .initial_constraint('r-r_0', 'L') \
-    .initial_constraint('theta - theta_0', 'rad') \
-    .initial_constraint('v_r - v_r_0', 'L/s') \
-    .initial_constraint('v_theta - v_theta_0', 'L/s') \
-    .initial_constraint('m - m_0', 'M') \
-    .initial_constraint('t', 's') \
-    .terminal_constraint('v_r - v_r_f', 'L/s') \
-    .terminal_constraint('v_theta - sqrt(mu / r)', 'L/s') \
-    .terminal_constraint('t - t_f', 's')
-=======
 ocp.initial_constraint('r-r_0', 'L')
 ocp.initial_constraint('theta - theta_0', 'rad')
 ocp.initial_constraint('v_r - v_r_0', 'L/s')
@@ -57,7 +45,6 @@
 ocp.terminal_constraint('v_r - v_r_f', 'L/s')
 ocp.terminal_constraint('v_theta - sqrt(mu / r)', 'L/s')
 ocp.terminal_constraint('t - t_f', 's')
->>>>>>> 0a526663
 
 ocp.scale(L='r', s='r/v_theta', M='m', rad=1)
 
