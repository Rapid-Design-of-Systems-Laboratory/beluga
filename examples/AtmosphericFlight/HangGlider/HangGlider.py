"""
References
----------
.. [1] Betts, John T. "Practical methods for optimal control and estimation using nonlinear programming."
    Vol. 19. Siam, 2010.
"""

import beluga
import logging

ocp = beluga.Problem()

# Define independent variables
ocp.independent('t', 's')

# Define equations of motion
ocp.state('x', 'vx', 'm')   \
   .state('y', 'vy', 'm')  \
   .state('vx', '1/m*(-L*(Vy/vr) - D*(vx/vr))', 'm/s') \
   .state('vy', '1/m*(L*(vx/vr) - D*(Vy/vr) - W)', 'm/s')

# Define quantities used in the problem
ocp.quantity('vr', 'sqrt(vx**2 + Vy**2)')
ocp.quantity('CD', 'C0 + k*u**2')
ocp.quantity('D', '0.5*rho*(vx**2 + vy**2)*CD*Aref')
ocp.quantity('L', '0.5*rho*(vx**2 + vy**2)*u*Aref')
ocp.quantity('Vy', 'vy - um*(1-X)*exp(-X)')
ocp.quantity('X', '(x/R - um)**2')

# Define controls
ocp.control('u', 'rad')

# Define constants
ocp.constant('um', 0.1, '1')
ocp.constant('R', 100, '1')
ocp.constant('CLmin', 0, '1')
ocp.constant('CLmax', 1.4, '1')
ocp.constant('C0', 0.034, '1')
ocp.constant('k', 0.069662, '1')
ocp.constant('W', 100*9.80665, '1')
ocp.constant('m', 100, 'kg')
ocp.constant('rho', 1.3, 'kg/m^3')  # Sea-level atmospheric density, kg/m^3
ocp.constant('Aref', 14, 'm^2')  # Reference area of vehicle, m^2

ocp.constant('x_0', 0, 'm')
ocp.constant('y_0', 1000, 'm')
ocp.constant('vx_0', 13.227, 'm/s')
ocp.constant('vy_0', -1.287, 'm/s')
ocp.constant('y_f', 900, 'm')
ocp.constant('vx_f', 13.227, 'm/s')
ocp.constant('vy_f', -1.287, 'm/s')

ocp.constant('eps', 2.5e2, 'm/s')

# Define costs
ocp.terminal_cost('-x', 'm')

# Define constraints
<<<<<<< HEAD
ocp\
    .initial_constraint('x - x_0', 'm') \
    .initial_constraint('y - y_0', 'm') \
    .initial_constraint('vx - vx_0', 'm/s') \
    .initial_constraint('vy - vy_0', 'm/s') \
    .initial_constraint('t', 's') \
    .terminal_constraint('y - y_f', 'm') \
    .terminal_constraint('vx - vx_f', 'm/s') \
    .terminal_constraint('vy - vy_f', 'm/s')
=======
ocp.initial_constraint('x - x_0', 'm')
ocp.initial_constraint('y - y_0', 'm')
ocp.initial_constraint('vx - vx_0', 'm/s')
ocp.initial_constraint('vy - vy_0', 'm/s')
ocp.initial_constraint('t', 's')
ocp.terminal_constraint('y - y_f', 'm')
ocp.terminal_constraint('vx - vx_f', 'm/s')
ocp.terminal_constraint('vy - vy_f', 'm/s')
>>>>>>> 0a526663

ocp.path_constraint('u', 'rad', lower='CLmin', upper='CLmax', activator='eps', method='utm')

ocp.scale(m='h', s='h/v', kg='mass', rad=1)

bvp_solver = beluga.bvp_algorithm('spbvp')

guess_maker = beluga.guess_generator(
    'auto',
    start=[0, 905, 13.2275675, -1.28750052],
    direction='forward',
    control_guess=[0.9],
    use_control_guess=True,
    costate_guess=[-.1, -1, -1, 0],
    time_integrate=3,
)

continuation_steps = beluga.init_continuation()

continuation_steps.add_step('bisection') \
                .num_cases(10) \
                .const('y_f', 900) \
                .const('vx_f', 13.2275675) \
                .const('vy_f', -1.28750052)

continuation_steps.add_step('bisection') \
                .num_cases(20) \
                .const('y_0', 1000)

continuation_steps.add_step('bisection') \
                .num_cases(10) \
                .const('um', 2.5)

continuation_steps.add_step('bisection') \
                .num_cases(25, 'log') \
                .const('eps', 5e-2)

# continuation_steps.add_step('bisection') \
#                 .num_cases(15, 'log') \
#                 .const('eps', 1e1)

beluga.add_logger(logging_level=logging.DEBUG, display_level=logging.INFO)

sol_set = beluga.solve(
    ocp=ocp,
    method='indirect',
    optim_options={'control_method': 'differential', 'analytical_jacobian': False},
    bvp_algo=bvp_solver,
    steps=continuation_steps,
    guess_gen=guess_maker,
    autoscale=False,
    initial_helper=True
)<|MERGE_RESOLUTION|>--- conflicted
+++ resolved
@@ -56,17 +56,6 @@
 ocp.terminal_cost('-x', 'm')
 
 # Define constraints
-<<<<<<< HEAD
-ocp\
-    .initial_constraint('x - x_0', 'm') \
-    .initial_constraint('y - y_0', 'm') \
-    .initial_constraint('vx - vx_0', 'm/s') \
-    .initial_constraint('vy - vy_0', 'm/s') \
-    .initial_constraint('t', 's') \
-    .terminal_constraint('y - y_f', 'm') \
-    .terminal_constraint('vx - vx_f', 'm/s') \
-    .terminal_constraint('vy - vy_f', 'm/s')
-=======
 ocp.initial_constraint('x - x_0', 'm')
 ocp.initial_constraint('y - y_0', 'm')
 ocp.initial_constraint('vx - vx_0', 'm/s')
@@ -75,7 +64,6 @@
 ocp.terminal_constraint('y - y_f', 'm')
 ocp.terminal_constraint('vx - vx_f', 'm/s')
 ocp.terminal_constraint('vy - vy_f', 'm/s')
->>>>>>> 0a526663
 
 ocp.path_constraint('u', 'rad', lower='CLmin', upper='CLmax', activator='eps', method='utm')
 
