--- conflicted
+++ resolved
@@ -28,18 +28,10 @@
 ocp.path_cost('4*r*u**3/(1+u**2)', 'm')
 
 # Define constraints
-<<<<<<< HEAD
-ocp \
-    .initial_constraint('r - r_0', 'm') \
-    .initial_constraint('l - 0', 'm') \
-    .terminal_constraint('r', 'm') \
-    .terminal_constraint('l - 2', 'm')
-=======
 ocp.initial_constraint('r - r_0', 'm')
 ocp.initial_constraint('l - 0', 'm')
 ocp.terminal_constraint('r', 'm')
 ocp.terminal_constraint('l - 2', 'm')
->>>>>>> 0a526663
 
 ocp.path_constraint('u', 'm/s', lower='-5', upper='5', method='utm', activator='eps1')
 
