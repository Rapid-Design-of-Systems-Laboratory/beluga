"""
References
----------
.. [1] Betts, John T. "Practical methods for optimal control and estimation using nonlinear programming."
    Vol. 19. Siam, 2010.
"""

from math import *

import beluga
import logging
import numpy as np

h_0 = 79248
h_f = 24384
v_0 = 7802.88
v_f = 762
gam_f = -5*np.pi/180

ocp = beluga.Problem()

# Define independent variables
ocp.independent('t', 's')

# Define equations of motion
ocp.state('h', 'v*sin(gam)', 'm') \
    .state('theta', 'v*cos(gam)*sin(psi)/(r*cos(phi))', 'rad') \
    .state('phi', 'v*cos(gam)*cos(psi)/r', 'rad') \
    .state('v', '-D/mass - mu*sin(gam)/r**2', 'm/s') \
    .state('gam', 'L*cos(bank)/(mass*v) - mu/(v*r**2)*cos(gam) + v/r*cos(gam)', 'rad') \
    .state('psi', 'L*sin(bank)/(mass*cos(gam)*v) + v/r*cos(gam)*sin(psi)*tan(phi)', 'rad')

# Define quantities used in the problem
ocp.quantity('rho', 'rho0*exp(-h/H)')
ocp.quantity('Cl', 'cl1 * alpha_star + cl0')
ocp.quantity('Cd', 'cd1 * alpha_star + cd2 * alpha_star**2 + cd0')
ocp.quantity('D', '0.5*rho*v**2*Cd*aref')
ocp.quantity('L', '0.5*rho*v**2*Cl*aref')
ocp.quantity('r', 're+h')
ocp.quantity('alpha_star', 'alpha*180/pi')

# Define controls
ocp.control('alpha', 'rad')
ocp.control('bank', 'rad')

# Define constants
ocp.constant('mu', 3.986e5*1e9, 'm**3/s**2')  # Gravitational parameter, m**3/s**2
ocp.constant('rho0', 1.2, 'kg/m**3')  # Sea-level atmospheric density, kg/m**3
ocp.constant('H', 7500, 'm')  # Scale height for atmosphere of Earth, m
ocp.constant('mass', 92079.2511, 'kg')  # Mass of vehicle, kg
ocp.constant('re', 6378000, 'm')  # Radius of planet, m
ocp.constant('aref', 249.9092, 'm**2')  # Reference area of vehicle, m**2

ocp.constant('cl0', -0.20704, '1')
ocp.constant('cl1', 0.029244, '1')

ocp.constant('cd0', 0.07854, '1')
ocp.constant('cd1', -0.61592e-2, '1')
ocp.constant('cd2', 0.621408e-3, '1')
ocp.constant('cd3', -0.323, '1')

ocp.constant('amax', 20 * pi / 180, 'rad')
ocp.constant('bmax', 89 * pi / 180, 'rad')
ocp.constant('eps', 0.00001, 'rad**2/s')

ocp.constant('h_0', 60000, 'm')
ocp.constant('phi_0', 0, 'rad')
ocp.constant('v_0', 4000, 'm/s')
ocp.constant('gam_0', 0, 'rad')
ocp.constant('h_f', 0, 'm')
ocp.constant('gam_f', -5*np.pi/180, 'rad')
ocp.constant('fpa', 1e-4, '1')

ocp.constant('psi_0', 0, 'rad')

ocp.constant('theta_0', 0, 'rad')
ocp.constant('phi_f', 0, 'rad')

# Define costs
ocp.terminal_cost('-phi**2 + fpa*(gam - gam_f)**2', 'rad**2')

# Define constraints
<<<<<<< HEAD
ocp \
    .initial_constraint('h-h_0', 'm') \
    .initial_constraint('theta-theta_0', 'rad') \
    .initial_constraint('phi-phi_0', 'rad') \
    .initial_constraint('v-v_0', 'm/s') \
    .initial_constraint('gam-gam_0', 'rad') \
    .initial_constraint('psi-psi_0', 'rad') \
    .initial_constraint('t', 's') \
    .terminal_constraint('h-h_f', 'm')
=======
ocp.initial_constraint('h-h_0', 'm')
ocp.initial_constraint('theta-theta_0', 'rad')
ocp.initial_constraint('phi-phi_0', 'rad')
ocp.initial_constraint('v-v_0', 'm/s')
ocp.initial_constraint('gam-gam_0', 'rad')
ocp.initial_constraint('psi-psi_0', 'rad')
ocp.initial_constraint('t', 's')
ocp.terminal_constraint('h-h_f', 'm')
>>>>>>> 0a526663

ocp.path_constraint('alpha', 'rad', lower='-amax', upper='amax', activator='eps', method='utm')
ocp.path_constraint('bank', 'rad', lower='-bmax', upper='bmax', activator='eps', method='utm')

ocp.scale(m='h', s='h/v', kg='mass', rad=1)

bvp_solver = beluga.bvp_algorithm('spbvp')

guess_maker = beluga.guess_generator(
    'auto',
    start=[0, 0, 100, 200, -80*pi/180, 0*pi/180],
    direction='reverse',
    costate_guess=-0.00001,
    time_integrate=0.1,
    control_guess=[0, 0]
)

continuation_steps = beluga.init_continuation()

continuation_steps.add_step('bisection') \
    .num_cases(10) \
    .const('v_0', 200) \
    .const('h_0', 1000) \
    .const('gam_f', gam_f)

continuation_steps.add_step('bisection') \
    .num_cases(10) \
    .const('phi_0', 0) \

continuation_steps.add_step('bisection') \
    .num_cases(10) \
    .const('amax', 89*pi/180)

continuation_steps.add_step('bisection') \
    .num_cases(10) \
    .const('gam_0', -1*np.pi/180)

continuation_steps.add_step('bisection') \
    .num_cases(80) \
    .const('h_0', h_0) \
    .const('v_0', v_0 - 1000)

continuation_steps.add_step('bisection') \
    .num_cases(20) \
    .const('psi_0', 90*pi/180)

continuation_steps.add_step('bisection') \
    .num_cases(30) \
    .const('fpa', 1) \
    .const('v_0', v_0) \
    .const('eps', 1e-5)

beluga.add_logger(logging_level=logging.DEBUG, display_level=logging.INFO)

sol_set = beluga.solve(
    ocp=ocp,
    method='indirect',
    bvp_algo=bvp_solver,
    steps=continuation_steps,
    guess_gen=guess_maker,
    optim_options={'control_method': 'differential'},
    initial_helper=True,
    save_sols='space_shuttle.beluga'
)<|MERGE_RESOLUTION|>--- conflicted
+++ resolved
@@ -80,17 +80,6 @@
 ocp.terminal_cost('-phi**2 + fpa*(gam - gam_f)**2', 'rad**2')
 
 # Define constraints
-<<<<<<< HEAD
-ocp \
-    .initial_constraint('h-h_0', 'm') \
-    .initial_constraint('theta-theta_0', 'rad') \
-    .initial_constraint('phi-phi_0', 'rad') \
-    .initial_constraint('v-v_0', 'm/s') \
-    .initial_constraint('gam-gam_0', 'rad') \
-    .initial_constraint('psi-psi_0', 'rad') \
-    .initial_constraint('t', 's') \
-    .terminal_constraint('h-h_f', 'm')
-=======
 ocp.initial_constraint('h-h_0', 'm')
 ocp.initial_constraint('theta-theta_0', 'rad')
 ocp.initial_constraint('phi-phi_0', 'rad')
@@ -99,7 +88,6 @@
 ocp.initial_constraint('psi-psi_0', 'rad')
 ocp.initial_constraint('t', 's')
 ocp.terminal_constraint('h-h_f', 'm')
->>>>>>> 0a526663
 
 ocp.path_constraint('alpha', 'rad', lower='-amax', upper='amax', activator='eps', method='utm')
 ocp.path_constraint('bank', 'rad', lower='-bmax', upper='bmax', activator='eps', method='utm')
