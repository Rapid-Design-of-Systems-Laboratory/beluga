"""
References
----------
.. [1] Aly, G. M. and Chan, W. C. "Application of a modified quasilinearization technique to totally singular optimal control problems."
    International Journal of Control 17.4 (1973): 809-815.
"""

import beluga
import logging

ocp = beluga.Problem()

# Define independent variables
ocp.independent('t', 's')

# Define equations of motion
ocp.state('x1', 'x2', 'm')
ocp.state('x2', 'u', 'm/s')
ocp.state('x3', '1/2*(x2**2 - x1**2)', '1')

# Define controls
ocp.control('u', 'm/s**2')

# Define constants
ocp.constant('x1_0', 0, 'm')
ocp.constant('x2_0', 1, 'm/s')
ocp.constant('x3_0', 0, '1')
ocp.constant('epsilon1', 10, '1/s')
ocp.constant('u_max', 1, 'm/s**2')

# Define costs
ocp.terminal_cost('x3', '1')

# Define constraints
<<<<<<< HEAD
ocp \
    .initial_constraint('x1 - x1_0', 'm') \
    .initial_constraint('x2 - x2_0', 'm/s') \
    .initial_constraint('x3 - x3_0', '1') \
    .initial_constraint('t', 's') \
    .terminal_constraint('t - 3.1415/2', 's')
=======
ocp.initial_constraint('x1 - x1_0', 'm')
ocp.initial_constraint('x2 - x2_0', 'm/s')
ocp.initial_constraint('x3 - x3_0', '1')
ocp.initial_constraint('t', 's')
ocp.terminal_constraint('t - 3.1415/2', 's')
>>>>>>> 0a526663

ocp.path_constraint('u', 'rad', lower='-u_max', upper='u_max', activator='epsilon1', method='utm')

ocp.scale(m='x', s='x/v', kg=1, rad=1, nd=1)

bvp_solver_indirect = beluga.bvp_algorithm('spbvp')

guess_maker_indirect = beluga.guess_generator(
    'auto',
    start=[0, 0, 0],
    direction='forward',
    costate_guess=-0.1,
    control_guess=[0.0],
    use_control_guess=True,
    time_integrate=3.1415/2
)


beluga.add_logger(logging_level=logging.DEBUG, display_level=logging.INFO)

continuation_steps = beluga.init_continuation()

continuation_steps.add_step('bisection') \
                .num_cases(60, 'log') \
                .const('epsilon1', 1e-9)

sol_set = beluga.solve(
    ocp=ocp,
    method='indirect',
    optim_options={'analytical_jacobian': True, 'control_method': 'differential'},
    bvp_algo=bvp_solver_indirect,
    steps=continuation_steps,
    guess_gen=guess_maker_indirect,
    autoscale=False,
    initial_helper=False)<|MERGE_RESOLUTION|>--- conflicted
+++ resolved
@@ -32,20 +32,11 @@
 ocp.terminal_cost('x3', '1')
 
 # Define constraints
-<<<<<<< HEAD
-ocp \
-    .initial_constraint('x1 - x1_0', 'm') \
-    .initial_constraint('x2 - x2_0', 'm/s') \
-    .initial_constraint('x3 - x3_0', '1') \
-    .initial_constraint('t', 's') \
-    .terminal_constraint('t - 3.1415/2', 's')
-=======
 ocp.initial_constraint('x1 - x1_0', 'm')
 ocp.initial_constraint('x2 - x2_0', 'm/s')
 ocp.initial_constraint('x3 - x3_0', '1')
 ocp.initial_constraint('t', 's')
 ocp.terminal_constraint('t - 3.1415/2', 's')
->>>>>>> 0a526663
 
 ocp.path_constraint('u', 'rad', lower='-u_max', upper='u_max', activator='epsilon1', method='utm')
 
