"""Brachistochrone example."""
import beluga
import logging
from math import pi

ocp = beluga.OCP()

# Define independent variables
ocp.independent('t', 's')

# Define equations of motion
ocp.state('x', 'v*cos(theta)', 'm') \
   .state('y', 'v*sin(theta)', 'm') \
   .state('v', 'g*sin(theta)', 'm/s')

ocp.symmetry(['1', '0', '0'], 'm')
ocp.symmetry(['0', '1', '0'], 'm')

# Define controls
ocp.control('theta', 'rad')

# Define constants
ocp.constant('g', -9.81, 'm/s^2')
ocp.constant('x_f', 0, 'm')
ocp.constant('y_f', 0, 'm')

# Define costs
ocp.path_cost('1', '1')

# Define constraints
<<<<<<< HEAD
ocp.constraints() \
    .initial_constraint('x', 'm') \
    .initial_constraint('y', 'm') \
    .initial_constraint('v', 'm/s') \
    .initial_constraint('t', 's') \
    .terminal_constraint('x-x_f', 'm') \
    .terminal_constraint('y-y_f', 'm')
=======
ocp.initial_constraint('x', 'm')
ocp.initial_constraint('y', 'm')
ocp.initial_constraint('v', 'm/s')
ocp.initial_constraint('t', 's')
ocp.terminal_constraint('x-x_f', 'm')
ocp.terminal_constraint('y-y_f', 'm')
>>>>>>> 0a526663

ocp.scale(m='y', s='y/v', kg=1, rad=1, nd=1)

bvp_solver = beluga.bvp_algorithm('Shooting')

guess_maker = beluga.guess_generator(
    'auto',
    start=[0, 0, 0],          # Starting values for states in order
    costate_guess=-0.1,
    control_guess=[-pi/2],
    use_control_guess=True
)

continuation_steps = beluga.init_continuation()

continuation_steps.add_step('bisection') \
                .num_cases(21) \
                .const('x_f', 10) \
                .const('y_f', -10)

beluga.add_logger(logging_level=logging.DEBUG, display_level=logging.INFO)

sol_set = beluga.solve(
    ocp=ocp,
    method='diffyg',
    optim_options={'reduction': True},
    bvp_algorithm=bvp_solver,
    steps=continuation_steps,
    guess_generator=guess_maker,
    autoscale=False,
    initial_helper=True
)<|MERGE_RESOLUTION|>--- conflicted
+++ resolved
@@ -3,7 +3,7 @@
 import logging
 from math import pi
 
-ocp = beluga.OCP()
+ocp = beluga.Problem()
 
 # Define independent variables
 ocp.independent('t', 's')
@@ -28,22 +28,12 @@
 ocp.path_cost('1', '1')
 
 # Define constraints
-<<<<<<< HEAD
-ocp.constraints() \
-    .initial_constraint('x', 'm') \
-    .initial_constraint('y', 'm') \
-    .initial_constraint('v', 'm/s') \
-    .initial_constraint('t', 's') \
-    .terminal_constraint('x-x_f', 'm') \
-    .terminal_constraint('y-y_f', 'm')
-=======
 ocp.initial_constraint('x', 'm')
 ocp.initial_constraint('y', 'm')
 ocp.initial_constraint('v', 'm/s')
 ocp.initial_constraint('t', 's')
 ocp.terminal_constraint('x-x_f', 'm')
 ocp.terminal_constraint('y-y_f', 'm')
->>>>>>> 0a526663
 
 ocp.scale(m='y', s='y/v', kg=1, rad=1, nd=1)
 
