--- conflicted
+++ resolved
@@ -35,20 +35,11 @@
 ocp.path_cost('1', '1')
 
 # Define constraints
-<<<<<<< HEAD
-ocp.constraints() \
-    .initial_constraint('x', 'm') \
-    .initial_constraint('y', 'm') \
-    .initial_constraint('t', 's') \
-    .terminal_constraint('x-x_f', 'm') \
-    .terminal_constraint('y-y_f', 'm')
-=======
 ocp.initial('x', 'm')
 ocp.initial('y', 'm')
 ocp.initial('t', 's')
 ocp.terminal('x-x_f', 'm')
 ocp.terminal('y-y_f', 'm')
->>>>>>> 0a526663
 
 ocp.scale(m='x', s='x/V', rad=1)
 
