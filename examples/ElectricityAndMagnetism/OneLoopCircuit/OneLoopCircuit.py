--- conflicted
+++ resolved
@@ -37,18 +37,10 @@
 ocp.path_cost('lu*u**2/2 + lq*(i-i_0)**2/2', '1')
 
 # Define constraints
-<<<<<<< HEAD
-ocp \
-    .initial_constraint('i + i_0', 'a') \
-    .initial_constraint('t', 's') \
-    .terminal_constraint('i - i_0', 'a') \
-    .terminal_constraint('t-1', 's')
-=======
 ocp.initial_constraint('i + i_0', 'a')
 ocp.initial_constraint('t', 's')
 ocp.terminal_constraint('i - i_0', 'a')
 ocp.terminal_constraint('t-1', 's')
->>>>>>> 0a526663
 
 ocp.path_constraint('u', 'v', lower='u_min', upper='u_max', activator='eps1', method='utm')
 
