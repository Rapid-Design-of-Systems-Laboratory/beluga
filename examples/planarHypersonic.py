--- conflicted
+++ resolved
@@ -1,18 +1,3 @@
-<<<<<<< HEAD
-if __name__ == '__main__':
-    import numpy as np
-
-    import beluga.Beluga as Beluga
-    import beluga.bvpsol as bvpsol
-    import beluga.bvpsol.algorithms as algorithms
-    import beluga.optim.Problem
-    from beluga.optim.problem import *
-    from beluga.continuation import *
-    from math import *
-
-    import functools
-
-=======
 import beluga.Beluga as Beluga
 import numpy as np
 import beluga.bvpsol as bvpsol
@@ -25,7 +10,6 @@
 import functools
 
 def get_problem():
->>>>>>> da1b3569
     # Figure out way to implement caching automatically
     #@functools.lru_cache(maxsize=None)
 
@@ -90,13 +74,8 @@
     problem.constant('Aref',pi*(24*.0254/2)**2,'m^2') # Reference area of vehicle, m^2
     problem.constant('rn',1/12*0.3048,'m') # Nose radius, m
 
-<<<<<<< HEAD
-    problem.bvp_solver = algorithms.MultipleShooting(derivative_method='fd',tolerance=1e-4, max_iterations=1000, verbose = True, cached = False, number_arcs=2)
-    #problem.bvp_solver = algorithms.SingleShooting(derivative_method='fd',tolerance=1e-4, max_iterations=1000, verbose = True, cached = False)
-=======
     # problem.bvp_solver = algorithms.MultipleShooting(derivative_method='fd',tolerance=1e-4, max_iterations=1000, verbose = True, cached = False, number_arcs=2)
     problem.bvp_solver = algorithms.SingleShooting(derivative_method='fd',tolerance=1e-4, max_iterations=1000, verbose = False, cached = False)
->>>>>>> da1b3569
 
     problem.scale.unit('m','h')         \
                    .unit('s','h/v')     \
@@ -113,31 +92,11 @@
     problem.steps.add_step().num_cases(5) \
                             .terminal('h', 0)  # bvp4c takes 10 steps
 
-<<<<<<< HEAD
     problem.steps.add_step().num_cases(20)  \
                             .terminal('theta', 10*pi/180)
-    #
-    # problem.steps.add_step()
-    #                 .num_cases(3)
-    #                 .terminal('x', 40.0)
-    #                 .terminal('y',-40.0)
-    # )
-
-    # Default solver is a forward-difference Single Shooting solver with 1e-4 tolerance
-    Beluga.run(problem)
-    # beluga = Beluga.create(problem)
-    # beluga.add_callback('before_control',mycode)
-    #
-=======
-
-    #
-    # problem.steps.add_step().num_cases(21)  \
-    #                         .terminal('theta', 10*pi/180)
-    #
     return problem
 
 if __name__ == '__main__':
     problem = get_problem()
     # Default solver is a forward-difference Single Shooting solver with 1e-4 tolerance
-    Beluga.run(problem)
->>>>>>> da1b3569
+    Beluga.run(problem)