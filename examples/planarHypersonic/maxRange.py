import numpy as np
import beluga.bvpsol as bvpsol
import beluga.bvpsol.algorithms as algorithms
import beluga.optim.Problem
from beluga.optim.problem import *
from beluga.continuation import *
from beluga.continuation.strategies import BisectionStrategy
from math import *

import functools

def get_problem():
    # Figure out way to implement caching automatically
    #@functools.lru_cache(maxsize=None)
    """A simple planar hypersonic problem example."""

    # Rename this and/or move to optim package?
    problem = beluga.optim.Problem('planarHypersonic')
    # problem = beluga.optim.Problem()

    # Define independent variables
    problem.independent('t', 's')


    # Define equations of motion
    problem.state('h','v*sin(gam)','m')   \
           .state('theta','v*cos(gam)/r','rad')  \
           .state('v','-D/mass - mu*sin(gam)/r**2','m/s') \
           .state('gam','L/(mass*v) + (v/r - mu/(v*r^2))*cos(gam)','rad')

    problem.quantity('rho','rho0*exp(-h/H)') \
           .quantity('Cl','(1.4428*alfa)') \
           .quantity('Cd','(2.1877*alfa^2 + 0.0503)') \
           .quantity('D','(0.5*rho*v^2*Cd*Aref)') \
           .quantity('L','(0.5*rho*v^2*Cl*Aref)') \
           .quantity('r','(re+h)')

    # Define controls
    problem.control('alfa','rad')

    # Define costs
    problem.cost['terminal'] = Expression('-theta^2','rad^2')

    # Define constraints
    problem.constraints().initial('h-h_0','m') \
                        .initial('theta-theta_0','rad') \
                        .initial('v-v_0','m/s') \
                        .initial('gam-gam_0','rad') \
                        .terminal('h-h_f','m') \
                        .path('alfaLim','alfa','<',11*pi/180,'rad')

    # Define constants
    problem.constant('mu', 3.986e5*1e9, 'm^3/s^2') # Gravitational parameter, m^3/s^2
    problem.constant('rho0', 1.2, 'kg/m^3') # Sea-level atmospheric density, kg/m^3
    problem.constant('H', 7500, 'm') # Scale height for atmosphere of Earth, m

    problem.constant('mass',203.21,'kg') # Mass of vehicle, kg
    problem.constant('re',6378000,'m') # Radius of planet, m
    problem.constant('Aref',0.1877,'m^2') # Reference area of vehicle, m^2

<<<<<<< HEAD
    problem.bvp_solver = algorithms.MultipleShooting(derivative_method='fd',tolerance=1e-5, max_iterations=100, verbose = True, cached = False, number_arcs=2)
    # problem.bvp_solver = algorithms.SingleShooting(derivative_method='fd',tolerance=1e-5, max_iterations=20, max_error=100, verbose = True, cached = False)
=======
    # problem.bvp_solver = algorithms.MultipleShooting(derivative_method='fd',tolerance=1e-5, max_iterations=100, verbose = True, cached = False, number_arcs=2)
    problem.bvp_solver = algorithms.SingleShooting(derivative_method='fd',tolerance=1e-5, max_iterations=20, max_error=100, verbose = True, cached = False)
>>>>>>> e97a883c

    problem.scale.unit('m','h')         \
                   .unit('s','h/v')     \
                   .unit('kg','mass')   \
                   .unit('rad',1)

    # Need long integration time to avoid local min?
    problem.guess.setup('auto',start=[15000,0,500,0*pi/180],costate_guess=-0.00000001,time_integrate=10)

    problem.steps.add_step('bisection').num_cases(41) \
                            .initial('v', 1000) \
                            .terminal('h', 12000)
    problem.steps.add_step('bisection').num_cases(101) \
                            .initial('v', 2500)
    # #
    # # problem.guess.setup('file',filename='phu_2k5_eps2.dill', step=-1, iteration=-1)
    # # problem.steps.add_step('bisection').num_cases(5) \
    # #                         .initial('h',20000)
    # # problem.steps.add_step('bisection').num_cases(51) \
    # #                         .initial('v',3000)
    # # problem.steps.add_step('bisection').num_cases(21,spacing='log') \
    # #                         .const('eps_alfaLim',1e-3)
    #
    # problem.guess.setup('file',filename='phu_2k5_eps2.dill', step=-1, iteration=-1)
    # problem.steps.add_step('bisection').num_cases(11) \
    #                         .initial('h',25000) \
    #                         .initial('gam',5*pi/180)
    # problem.steps.add_step('bisection').num_cases(51) \
    #                         .initial('v',3800)
    # problem.guess.setup('file',filename='phu_3k8_25k_eps2.dill', step=-1, iteration=-1)
    # problem.steps.add_step('bisection').num_cases(11) \
    #                                    .initial('h',22500)
    # problem.steps.add_step('bisection').num_cases(51,spacing='log') \
    #                         .const('eps_alfaLim',1e-3)
    return problem

if __name__ == '__main__':
    import beluga.Beluga as Beluga
    problem = get_problem()
    sol = Beluga.run(problem)<|MERGE_RESOLUTION|>--- conflicted
+++ resolved
@@ -58,13 +58,8 @@
     problem.constant('re',6378000,'m') # Radius of planet, m
     problem.constant('Aref',0.1877,'m^2') # Reference area of vehicle, m^2
 
-<<<<<<< HEAD
-    problem.bvp_solver = algorithms.MultipleShooting(derivative_method='fd',tolerance=1e-5, max_iterations=100, verbose = True, cached = False, number_arcs=2)
-    # problem.bvp_solver = algorithms.SingleShooting(derivative_method='fd',tolerance=1e-5, max_iterations=20, max_error=100, verbose = True, cached = False)
-=======
     # problem.bvp_solver = algorithms.MultipleShooting(derivative_method='fd',tolerance=1e-5, max_iterations=100, verbose = True, cached = False, number_arcs=2)
     problem.bvp_solver = algorithms.SingleShooting(derivative_method='fd',tolerance=1e-5, max_iterations=20, max_error=100, verbose = True, cached = False)
->>>>>>> e97a883c
 
     problem.scale.unit('m','h')         \
                    .unit('s','h/v')     \
