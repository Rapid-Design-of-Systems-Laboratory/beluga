"""Unconstrained planar hypersonic trajectory problem."""
from math import *

<<<<<<< HEAD
import functools

def get_problem():
    # Figure out way to implement caching automatically
    #@functools.lru_cache(maxsize=None)

    def CLfunction(alfa):
        return 1.5658*alfa

    def CDfunction(alfa):
        return 1.6537*alfa**2 + 0.0612
    #
    # from beluga.utils import keyboard
    # keyboard()

    """A simple planar hypersonic problem example."""

    # Rename this and/or move to optim package?
    problem = beluga.optim.Problem('planarHypersonic')
    problem.mode='analytical'
    # problem = beluga.optim.Problem()


    # Define independent variables
    problem.independent('t', 's')

    # Define quantities used in the problem
    problem.quantity('rho','rho0*exp(-h/H)')
    problem.quantity('Cl','(1.5658*alfa + -0.0000)')
    problem.quantity('Cd','(1.6537*alfa^2 + 0.0612)')
    problem.quantity('D','0.5*rho*v^2*Cd*Aref')
    problem.quantity('L','0.5*rho*v^2*Cl*Aref')
    problem.quantity('r','re+h')

    # Define equations of motion
    problem.state('h','v*sin(gam)','m')   \
           .state('theta','v*cos(gam)/r','rad')  \
           .state('v','-D/mass - mu*sin(gam)/r**2','m/s') \
           .state('gam','L/(mass*v) + (v/r - mu/(v*r^2))*cos(gam)','rad')

    # Define controls
    problem.control('alfa','rad')

    # Define costs
    problem.cost['terminal'] = Expression('-v^2','m^2/s^2')

    # Define constraints
    problem.constraints().initial('h-h_0','m') \
                        .initial('theta-theta_0','rad') \
                        .initial('v-v_0','m/s') \
                        .terminal('h-h_f','m')  \
                        .terminal('theta-theta_f','rad')

    # Define constants
    problem.constant('mu', 3.986e5*1e9, 'm^3/s^2') # Gravitational parameter, m^3/s^2
    problem.constant('rho0', 1.2, 'kg/m^3') # Sea-level atmospheric density, kg/m^3
    problem.constant('H', 7500, 'm') # Scale height for atmosphere of Earth, m

    problem.constant('mass',750/2.2046226,'kg') # Mass of vehicle, kg
    problem.constant('re',6378000,'m') # Radius of planet, m
    problem.constant('Aref',pi*(24*.0254/2)**2,'m^2') # Reference area of vehicle, m^2

    #problem.bvp_solver = algorithms.SingleShooting(derivative_method='fd',tolerance=1e-4, max_iterations=1000, verbose = True, cached = False, number_arcs=2, max_error=200)
    problem.bvp_solver = algorithms.SingleShooting(derivative_method='fd',tolerance=1e-4, max_iterations=100000, verbose = True, cached = False)

    problem.scale.unit('m','h')         \
                   .unit('s','h/v')     \
                   .unit('kg','mass')   \
                   .unit('rad',1)

    problem.guess.setup('auto',start=[80000,0,5000,-90*pi/180],costate_guess=-0.1)
    #problem.guess.setup('auto',start=[80000,3.38575809e-21,5000,7.98617365e-02],direction='forward',time_integrate=229.865209,costate_guess =[-1.37514494e+01,3.80852584e+06,-3.26290152e+03,-2.31984720e-14])
    # Figure out nicer way of representing this. Done?

    problem.steps.add_step().num_cases(11) \
                            .terminal('h', 0)

    problem.steps.add_step().num_cases(11)  \
                            .terminal('theta', 10*pi/180)
    # #
    # problem.steps.add_step()
    #                 .num_cases(3)
    #                 .terminal('x', 40.0)
    #                 .terminal('y',-40.0)
    # )
    return problem

if __name__ == '__main__':
    import beluga.Beluga as Beluga
    problem = get_problem()
    sol = Beluga.run(problem)
=======
ocp = beluga.OCP('planarHypersonic')

# Define independent variables
ocp.independent('t', 's')

# Define equations of motion
ocp.state('h','v*sin(gam)','m')   \
   .state('theta','v*cos(gam)/r','rad')  \
   .state('v','-D/mass - mu*sin(gam)/r**2','m/s') \
   .state('gam','L/(mass*v) + (v/r - mu/(v*r^2))*cos(gam)','rad')


# Define quantities used in the problem
ocp.quantity('rho','rho0*exp(-h/H)')
ocp.quantity('Cl','(1.5658*alfa + -0.0000)')
ocp.quantity('Cd','(1.6537*alfa^2 + 0.0612)')
ocp.quantity('D','0.5*rho*v^2*Cd*Aref')
ocp.quantity('L','0.5*rho*v^2*Cl*Aref')
ocp.quantity('r','re+h')

# Define controls
ocp.control('alfa','rad')

# Define constants
ocp.constant('mu', 3.986e5*1e9, 'm^3/s^2') # Gravitational parameter, m^3/s^2
ocp.constant('rho0', 0.0001*1.2, 'kg/m^3') # Sea-level atmospheric density, kg/m^3
ocp.constant('H', 7500, 'm') # Scale height for atmosphere of Earth, m

ocp.constant('mass',750/2.2046226,'kg') # Mass of vehicle, kg
ocp.constant('re',6378000,'m') # Radius of planet, m
ocp.constant('Aref',pi*(24*.0254/2)**2,'m^2') # Reference area of vehicle, m^2

# Define costs
ocp.terminal_cost('-v^2','m^2/s^2')

# Define constraints
ocp.constraints() \
    .initial('h-h_0','m') \
    .initial('theta-theta_0','rad') \
    .initial('v-v_0','m/s') \
    .terminal('h-h_f','m')  \
    .terminal('theta-theta_f','rad')

ocp.scale(m='h', s='h/v', kg='mass', rad=1)

bvp_solver = beluga.bvp_algorithm('MultipleShooting',
                        derivative_method='fd',
                        tolerance=1e-4,
                        max_iterations=100,
                        verbose = True,
                        max_error=100
             )

guess_maker = beluga.guess_generator('auto',
                start=[80000,0,4000,-90*pi/180],
                direction='forward',
                costate_guess = -0.1
)

continuation_steps = beluga.init_continuation()

# continuation_steps.add_step('bisection') \
#                 .num_cases(11) \
#                 .terminal('h', 0)
#
# continuation_steps.add_step('bisection') \
#                 .num_cases(21)  \
#                 .terminal('theta', 5*pi/180)

continuation_steps.add_step('bisection') \
                .num_cases(11) \
                .terminal('h',15e3) \
                .terminal('theta',0.01*pi/180)

continuation_steps.add_step('bisection') \
                .num_cases(11) \
                .terminal('theta',5.0*pi/180) \

continuation_steps.add_step('bisection') \
                .num_cases(11) \
                .const('rho0',1.2) \

beluga.solve(ocp,
             method='icrm',
             bvp_algorithm=bvp_solver,
             steps=continuation_steps,
             guess_generator=guess_maker)
>>>>>>> 04559696
<|MERGE_RESOLUTION|>--- conflicted
+++ resolved
@@ -1,99 +1,6 @@
 """Unconstrained planar hypersonic trajectory problem."""
 from math import *
 
-<<<<<<< HEAD
-import functools
-
-def get_problem():
-    # Figure out way to implement caching automatically
-    #@functools.lru_cache(maxsize=None)
-
-    def CLfunction(alfa):
-        return 1.5658*alfa
-
-    def CDfunction(alfa):
-        return 1.6537*alfa**2 + 0.0612
-    #
-    # from beluga.utils import keyboard
-    # keyboard()
-
-    """A simple planar hypersonic problem example."""
-
-    # Rename this and/or move to optim package?
-    problem = beluga.optim.Problem('planarHypersonic')
-    problem.mode='analytical'
-    # problem = beluga.optim.Problem()
-
-
-    # Define independent variables
-    problem.independent('t', 's')
-
-    # Define quantities used in the problem
-    problem.quantity('rho','rho0*exp(-h/H)')
-    problem.quantity('Cl','(1.5658*alfa + -0.0000)')
-    problem.quantity('Cd','(1.6537*alfa^2 + 0.0612)')
-    problem.quantity('D','0.5*rho*v^2*Cd*Aref')
-    problem.quantity('L','0.5*rho*v^2*Cl*Aref')
-    problem.quantity('r','re+h')
-
-    # Define equations of motion
-    problem.state('h','v*sin(gam)','m')   \
-           .state('theta','v*cos(gam)/r','rad')  \
-           .state('v','-D/mass - mu*sin(gam)/r**2','m/s') \
-           .state('gam','L/(mass*v) + (v/r - mu/(v*r^2))*cos(gam)','rad')
-
-    # Define controls
-    problem.control('alfa','rad')
-
-    # Define costs
-    problem.cost['terminal'] = Expression('-v^2','m^2/s^2')
-
-    # Define constraints
-    problem.constraints().initial('h-h_0','m') \
-                        .initial('theta-theta_0','rad') \
-                        .initial('v-v_0','m/s') \
-                        .terminal('h-h_f','m')  \
-                        .terminal('theta-theta_f','rad')
-
-    # Define constants
-    problem.constant('mu', 3.986e5*1e9, 'm^3/s^2') # Gravitational parameter, m^3/s^2
-    problem.constant('rho0', 1.2, 'kg/m^3') # Sea-level atmospheric density, kg/m^3
-    problem.constant('H', 7500, 'm') # Scale height for atmosphere of Earth, m
-
-    problem.constant('mass',750/2.2046226,'kg') # Mass of vehicle, kg
-    problem.constant('re',6378000,'m') # Radius of planet, m
-    problem.constant('Aref',pi*(24*.0254/2)**2,'m^2') # Reference area of vehicle, m^2
-
-    #problem.bvp_solver = algorithms.SingleShooting(derivative_method='fd',tolerance=1e-4, max_iterations=1000, verbose = True, cached = False, number_arcs=2, max_error=200)
-    problem.bvp_solver = algorithms.SingleShooting(derivative_method='fd',tolerance=1e-4, max_iterations=100000, verbose = True, cached = False)
-
-    problem.scale.unit('m','h')         \
-                   .unit('s','h/v')     \
-                   .unit('kg','mass')   \
-                   .unit('rad',1)
-
-    problem.guess.setup('auto',start=[80000,0,5000,-90*pi/180],costate_guess=-0.1)
-    #problem.guess.setup('auto',start=[80000,3.38575809e-21,5000,7.98617365e-02],direction='forward',time_integrate=229.865209,costate_guess =[-1.37514494e+01,3.80852584e+06,-3.26290152e+03,-2.31984720e-14])
-    # Figure out nicer way of representing this. Done?
-
-    problem.steps.add_step().num_cases(11) \
-                            .terminal('h', 0)
-
-    problem.steps.add_step().num_cases(11)  \
-                            .terminal('theta', 10*pi/180)
-    # #
-    # problem.steps.add_step()
-    #                 .num_cases(3)
-    #                 .terminal('x', 40.0)
-    #                 .terminal('y',-40.0)
-    # )
-    return problem
-
-if __name__ == '__main__':
-    import beluga.Beluga as Beluga
-    problem = get_problem()
-    sol = Beluga.run(problem)
-=======
 ocp = beluga.OCP('planarHypersonic')
 
 # Define independent variables
@@ -180,5 +87,4 @@
              method='icrm',
              bvp_algorithm=bvp_solver,
              steps=continuation_steps,
-             guess_generator=guess_maker)
->>>>>>> 04559696
+             guess_generator=guess_maker)