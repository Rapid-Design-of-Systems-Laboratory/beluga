--- conflicted
+++ resolved
@@ -3,27 +3,6 @@
 
 # plots = BelugaPlot('./data.dill',default_sol=-1,default_step=-1)
 plots = BelugaPlot('./phu_2k5_eps4.dill',default_sol=-1,default_step=-1, renderer='toyplot')
-<<<<<<< HEAD
-#
-plots.add_plot().line_series('theta*re/1000','h/1000', step=-1, skip=3)                    \
-                .xlabel('Downrange (km)').ylabel('h (km)')      \
-                .title('Altitude vs. Downrange')
-
-# plots.add_plot().line('theta*re/1000','h/1000')                    \
-#                 .xlabel('Downrange (km)').ylabel('h (km)')      \
-#                 .title('Altitude vs. Downrange')
-#
-# plots.add_plot().line('t','alfa*180/3.14')                    \
-#                 .xlabel('t (s)').ylabel('alfa (degrees)')      \
-#                 .title('Angle of attack vs. Time')
-
-plots.add_plot().line_series('v/1000','h/1000', step=-1, skip=9)                    \
-                .xlabel('v (km/s)').ylabel('h (km)')      \
-                .title('Altitude vs. Velocity')
-
-plots.add_plot().line_series('t','alfa*180/3.14', step=-1, skip=9)                    \
-                .xlabel('t (s)').ylabel('alfa (degrees)')      \
-=======
 
 plots.add_plot().line_series('theta*re/1000','h/1000', step=-1, skip=18)                    \
                 .xlabel('Downrange (km)').ylabel('h (km)')      \
@@ -43,7 +22,6 @@
 
 plots.add_plot().line_series('t','alfa*180/3.14', step=-1, skip=18)                    \
                 .xlabel('t (s)').ylabel('alpha (degrees)')      \
->>>>>>> 054c470c
                 .title('Angle of attack vs. Time')
 
 # plots.add_plot().line('t','alfa*180/3.14')                    \
