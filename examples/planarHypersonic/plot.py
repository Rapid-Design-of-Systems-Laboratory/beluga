--- conflicted
+++ resolved
@@ -2,14 +2,10 @@
 from beluga.visualization.datasources import Dill
 
 # plots = BelugaPlot('./data.dill',default_sol=-1,default_step=-1)
-<<<<<<< HEAD
-plots = BelugaPlot('./phu_2k5_eps4.dill',default_sol=-1,default_step=-1, renderer='toyplot')
-=======
 ds = Dill('./data.dill')
 ds2 = Dill('./phu_2k5_eps4.dill')
 plots = BelugaPlot(datasource=ds,default_sol=-1,default_step=-1, renderer='toyplot')
 # plots = BelugaPlot('./phu_2k5_eps4.dill',default_sol=-1,default_step=-1, renderer='bokeh')
->>>>>>> afae7eb9
 #
 # plots.add_plot().line_series('theta*re/1000','h/1000', step=-1, skip=3)                    \
 #                 .xlabel('Downrange (km)').ylabel('h (km)')      \
