--- conflicted
+++ resolved
@@ -1,5 +1,4 @@
 from beluga.visualization import BelugaPlot
-<<<<<<< HEAD
 from beluga.visualization.datasources import Dill
 
 # plots = BelugaPlot('./data.dill',default_sol=-1,default_step=-1)
@@ -11,12 +10,6 @@
 # plots.add_plot().line_series('theta*re/1000','h/1000', step=-1, skip=3)                    \
 #                 .xlabel('Downrange (km)').ylabel('h (km)')      \
 #                 .title('Altitude vs. Downrange')
-=======
-# from beluga.visualization.renderers import ToyPlot
-
-# plots = BelugaPlot('./data.dill',default_sol=-1,default_step=-1)
-plots = BelugaPlot('./phu_2k5_eps4.dill',default_sol=-1,default_step=-1, renderer='matplotlib')
->>>>>>> 8ca62492
 
 plots.add_plot().line('theta*re/1000','h/1000',datasource=ds,label='DS1')                    \
                 .line('theta*re/1000','h/1000',datasource=ds2,label='DS2')                   \
