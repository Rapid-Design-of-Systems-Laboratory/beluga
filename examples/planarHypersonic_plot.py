--- conflicted
+++ resolved
@@ -1,10 +1,6 @@
 from beluga.visualization import BelugaPlot
 
-<<<<<<< HEAD
-plots = BelugaPlot('/Users/tantony/dev/mjgrant-beluga/examples/data.dill',default_step=1,default_sol=10)
-=======
 plots = BelugaPlot('/Users/tantony/dev/beluga/examples/data.dill',default_sol=1,default_iter=20)
->>>>>>> b85512a1
 
 plots.add_plot().line('t','h/1000')                    \
                 .xlabel('t (s)').ylabel('h (km)')      \
